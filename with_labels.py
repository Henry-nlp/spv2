--- conflicted
+++ resolved
@@ -5,15 +5,8 @@
 import re
 import time
 import os
-<<<<<<< HEAD
-os.environ["CUDA_DEVICE_ORDER"] = "PCI_BUS_ID"   # see issue #152
-os.environ["CUDA_VISIBLE_DEVICES"] = ""
-from queue import Queue
-from threading import Thread
-=======
 #os.environ["CUDA_DEVICE_ORDER"] = "PCI_BUS_ID"   # see issue #152
 #os.environ["CUDA_VISIBLE_DEVICES"] = ""
->>>>>>> ca0e0be2
 
 from keras.layers import Embedding, Input, LSTM, Dense
 from keras.layers.merge import Concatenate
@@ -1089,19 +1082,11 @@
         manhole.install()
 
     logging.getLogger().setLevel(logging.DEBUG)
-<<<<<<< HEAD
-    # logging.basicConfig(filename='logging.txt',
-    #                         filemode='a',
-    #                         format='%(asctime)s,%(msecs)d %(name)s %(levelname)s %(message)s',
-    #                         datefmt='%H:%M:%S',
-    #                         level=logging.DEBUG)
-=======
     logging.basicConfig(filename='logging.txt',
                             filemode='a',
                             format='%(asctime)s,%(msecs)d %(name)s %(levelname)s %(message)s',
                             datefmt='%M/%D/%H:%M:%S',
                             level=logging.DEBUG)
->>>>>>> ca0e0be2
 
     model_settings = settings.default_model_settings
 
