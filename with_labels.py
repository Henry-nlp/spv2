--- conflicted
+++ resolved
@@ -1164,13 +1164,6 @@
                     logging.info("No improvement for three hours. Stopping training.")
                     break
 
-<<<<<<< HEAD
-
-        logging.info("Writing temporary final model to %s", output_filename)
-        model.save(output_filename, overwrite=True)
-
-=======
->>>>>>> 68413c92
     if len(scored_results) > 0:
         model.load_weights(best_model_filename)
     else:
