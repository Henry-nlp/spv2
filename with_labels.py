import numpy as np
import itertools
import logging
import typing
import re
import time
import os
# os.environ["CUDA_DEVICE_ORDER"] = "PCI_BUS_ID"   # see issue #152
# os.environ["CUDA_VISIBLE_DEVICES"] = ""

from keras.layers import Embedding, Input, LSTM, Dense
from keras.layers.merge import Concatenate
from keras.layers.wrappers import TimeDistributed, Bidirectional
from keras.models import Model
from keras.layers import Masking
from keras.layers import Activation, Dense
from keras.optimizers import Adam
from keras_contrib.layers import CRF
from keras.engine.topology import Layer
from keras.layers import multiply
from keras import backend as K
import tensorflow as tf

import sklearn
import sklearn.metrics

import settings
import dataprep2
import unicodedata
import pickle
from multiset import Multiset

def shift(tensor, k, axis=0, fill=0):
    assert k != 0, 'k must not be zero.'
    rank = len(tensor.get_shape())
    paddings = np.zeros((rank, 2), dtype=np.int32)
    direction = 0 if k > 0 else 1
    paddings[axis, direction] = abs(k)
    padded = tf.pad(tensor, paddings, mode="CONSTANT", constant_values=fill)
    slice_begin = tf.zeros((rank, ), dtype=tf.int32)
    if direction == 0:
        slice_end = tf.shape(tensor, out_type=tf.int32)
        slice_end_offset = np.zeros((rank, ), dtype=np.int32)
        slice_end_mask = np.ones((rank, ), dtype=np.int32)
        slice_end_offset[axis] = -k
        slice_end_mask[axis] = 0
        slice_end = slice_end * slice_end_mask + slice_end_offset
    else:
        slice_end = tf.shape(padded, out_type=tf.int32)
        slice_begin_offset = np.zeros((rank, ), dtype=np.int32)
        slice_begin_offset[axis] = -k
        slice_begin = slice_begin + slice_begin_offset
    sliced = tf.strided_slice(padded, slice_begin, slice_end, None)
    sliced.set_shape(tensor.shape)
    return sliced


class shift_layer(Layer):

    def __init__(self, k, axis=0, fill=0.0):
        # self.tensor = tensor
        # self.supports_masking = True
        self.k = k
        self.axis = axis
        self.fill = fill
        super(shift_layer, self).__init__()

    def build(self, input_shape):
        super(shift_layer, self).build(input_shape)  # Be sure to call this somewhere!

    def call(self, tensor, mask=[1]):
        # tensor = self.tensor
        k = self.k
        axis = self.axis
        fill = self.fill

        assert k != 0, 'k must not be zero.'
        rank = len(tensor.get_shape())
        paddings = np.zeros((rank, 2), dtype=np.int32)
        direction = 0 if k > 0 else 1
        paddings[axis, direction] = abs(k)
        padded = tf.pad(tensor, paddings, mode="CONSTANT", constant_values=fill)
        slice_begin = tf.zeros((rank, ), dtype=tf.int32)
        if direction == 0:
            slice_end = tf.shape(tensor, out_type=tf.int32)
            slice_end_offset = np.zeros((rank, ), dtype=np.int32)
            slice_end_mask = np.ones((rank, ), dtype=np.int32)
            slice_end_offset[axis] = -k
            slice_end_mask[axis] = 0
            slice_end = slice_end * slice_end_mask + slice_end_offset
        else:
            slice_end = tf.shape(padded, out_type=tf.int32)
            slice_begin_offset = np.zeros((rank, ), dtype=np.int32)
            slice_begin_offset[axis] = -k
            slice_begin = slice_begin + slice_begin_offset
        sliced = tf.strided_slice(padded, slice_begin, slice_end, None)
        sliced.set_shape(tensor.shape)

        return sliced

    def compute_output_shape(self, input_shape):
        return input_shape


#
# Make Model 👯
#

def model_with_labels(
    model_settings: settings.ModelSettings,
    embeddings: dataprep2.CombinedEmbeddings
):
    PAGENO_VECTOR_SIZE = model_settings.max_page_number * 2
    pageno_input = Input(name='pageno_input', shape=(None,))
    logging.info("pageno_input:\t%s", pageno_input.shape)
    pageno_embedding = \
        Embedding(
            name='pageno_embedding',
            mask_zero=True,
            input_dim=model_settings.max_page_number+1,    # one for the mask
            output_dim=PAGENO_VECTOR_SIZE)(pageno_input)
    logging.info("pageno_embedding:\t%s", pageno_embedding.shape)

    token_input = Input(name='token_input', shape=(None,))
    logging.info("token_input:\t%s", token_input.shape)
    token_embedding = \
        Embedding(
            name='token_embedding',
            mask_zero=True,
            input_dim=embeddings.vocab_size()+1,    # one for the mask
            output_dim=embeddings.dimensions(),
            weights=[embeddings.matrix_for_keras()])(token_input)
    logging.info("token_embedding:\t%s", token_embedding.shape)

    FONT_VECTOR_SIZE = 10
    font_input = Input(name='font_input', shape=(None,))
    logging.info("font_input:\t%s", font_input.shape)
    font_embedding = \
        Embedding(
            name='font_embedding',
            mask_zero=True,
            input_dim=model_settings.font_hash_size+1,    # one for the mask
            output_dim=FONT_VECTOR_SIZE)(font_input)
    logging.info("font_embedding:\t%s", font_embedding.shape)

    # numeric_inputs = Input(name='numeric_inputs', shape=(None, 15)) # DEBUG: put back the vision features
    numeric_inputs = Input(name='numeric_inputs', shape=(None, 18)) # added vision and tranformed_font_size feature
    # numeric_inputs = Input(name='numeric_inputs', shape=(None, 23)) # DEBUG: put back the vision features
    logging.info("numeric_inputs:\t%s", numeric_inputs.shape)

    numeric_masked = Masking(name='numeric_masked')(numeric_inputs)
    logging.info("numeric_masked:\t%s", numeric_masked.shape)


    pdftokens_combined = Concatenate(
        name='pdftoken_combined', axis=2
    )([pageno_embedding, token_embedding, font_embedding, numeric_masked])
    logging.info("pdftokens_combined:\t%s", pdftokens_combined.shape)

    churned_tokens = TimeDistributed(Dense(1024), name="churned_tokens")(pdftokens_combined)
    logging.info("churned_tokens:\t%s", churned_tokens.shape)

    # lstm1 = Bidirectional(LSTM(units=512, return_sequences=True))(churned_tokens)
    lstm1 = Bidirectional(LSTM(units=512, return_sequences=True, dropout=model_settings.layer_1_dropout))(churned_tokens)
    logging.info("lstm1:\t%s", lstm1.shape)

    # lstm2 = Bidirectional(LSTM(units=512, return_sequences=True))(lstm1)
    lstm2 = Bidirectional(LSTM(units=512, return_sequences=True, dropout=model_settings.layer_2_dropout))(lstm1)

    logging.info("lstm2:\t%s", lstm2.shape)


    # removed CRF
    one_hot_output = TimeDistributed(
    Dense(len(dataprep2.POTENTIAL_LABELS)), name="one_hot_output")(lstm2)
    logging.info("one_hot_output:\t%s", one_hot_output.shape)
    softmax = TimeDistributed(Activation('softmax'), name="softmax")(one_hot_output)
    model = Model(inputs=[pageno_input, token_input, font_input, numeric_inputs], outputs=softmax)
    model.compile(Adam(), "categorical_crossentropy", metrics=["accuracy"], sample_weight_mode="temporal")



    # crf = CRF(units=7)
    # crf_layer = crf(lstm2)
    # logging.info("crf:\t%s", crf_layer.shape)

    # model = Model(inputs=[pageno_input, token_input, font_input, numeric_inputs], outputs=crf_layer)
    # # model.compile(Adam(), crf.loss_function, metrics=[crf.accuracy])
    # model.compile(Adam(), crf.loss_function, metrics=[crf.accuracy], sample_weight_mode="temporal")
    return model

#
# Prepare the Data 🐙
#

def featurize_page(doc: dataprep2.Document, page: dataprep2.Page):
    page_inputs = np.full(
        (len(page.tokens),),
        page.page_number + 1,    # one for keras' mask
        dtype=np.int32)
    token_inputs = page.token_hashes
    font_inputs = page.font_hashes
    # numeric_inputs = page.scaled_numeric_features[:,:15] # DEBUG: put back the vision features
    numeric_inputs = page.scaled_numeric_features[:,:17] # added vision feature
    tranformed_font_size = gen_transformed_font_size(page.numeric_features[:,4:5])
    numeric_inputs = np.concatenate((page.scaled_numeric_features[:,:17], tranformed_font_size), axis=-1) # added vision & transformed font feature

    # numeric_inputs = np.concatenate((page.scaled_numeric_features[:,:17], page.numeric_features[:,:6]), axis=-1) # added vision & position & raw fs and ws feature

    labels_as_ints = page.labels
    labels_one_hot = np.zeros(
        shape=(len(page.tokens), len(dataprep2.POTENTIAL_LABELS)),
        dtype=np.float32)
    if page.labels is not None:
        try:
            labels_one_hot[np.arange(len(page.tokens)),labels_as_ints] = 1
        except:
            logging.error("Error in document %s", doc.doc_id)
            raise

    return (page_inputs, token_inputs, font_inputs, numeric_inputs), labels_one_hot


# map raw_font_size to [-0.5, 0.5] clip at [5, 30]
def gen_transformed_font_size(raw_font_size):
    ret = np.zeros_like(raw_font_size)

    for i in range(0, raw_font_size.shape[0]):
        for j in range(0, raw_font_size.shape[1]):
            if raw_font_size[i][j] <= 5:
                ret[i][j] = -0.5
            elif raw_font_size[i][j] >= 30:
                ret[i][j] = 0.5
            else:
                ret[i][j] = (raw_font_size[i][j] - 17.5)/25.0

    return ret

def page_length_for_doc_page_pair(doc_page_pair) -> int:
    return len(doc_page_pair[1].tokens)

def batch_from_page_group(model_settings: settings.ModelSettings, page_group):
    page_lengths = list(map(page_length_for_doc_page_pair, page_group))
    max_length = max(page_lengths)

    #padded_token_count = max_length * len(page_group)
    #unpadded_token_count = sum(page_lengths)
    #waste = float(padded_token_count - unpadded_token_count) / padded_token_count
    #logging.debug(
    #    "Batching page group with %d pages, %d tokens, %.2f%% waste",
    #    len(page_group),
    #    max_length,
    #    waste * 100)

    batch_inputs = [[], [], [], []]
    batch_outputs = []

    for doc, page in page_group:
        page_length = len(page.tokens)
        required_padding = max_length - page_length
        featurized_input, featurized_output = featurize_page(doc, page)

        def pad1D(a):
            return np.pad(a, (0, required_padding), mode='constant')

        featurized_input = (
            pad1D(featurized_input[0]),
            pad1D(featurized_input[1]),
            pad1D(featurized_input[2]),
            np.pad(featurized_input[3], ((0, required_padding), (0, 0)), mode='constant')
        )
        featurized_output = np.pad(
            featurized_output, ((0, required_padding), (0, 0)), mode='constant'
        )

        for index, input in enumerate(featurized_input):
            batch_inputs[index].append(input)
        batch_outputs.append(featurized_output)

    batch_inputs = list(map(np.stack, batch_inputs))
    batch_outputs = np.stack(batch_outputs)

    return batch_inputs, batch_outputs


class PagePool:
    def __init__(self):
        self.pool = []
        self.slice_start = 0

    def add(self, doc: dataprep2.Document, page: dataprep2.Page):
        self.pool.append((doc, page))

        if self.slice_start > 0:
            slice_start_doc, slice_start_page = self.pool[self.slice_start]
            if len(page.tokens) < len(slice_start_page.tokens):
                self.slice_start += 1

    def __len__(self) -> int:
        return len(self.pool)

    @staticmethod
    def _prepare_slice_for_release(slice, desired_slice_size: int):
        slice.sort(key=page_length_for_doc_page_pair)

        # issue warning if the slice is bigger than it should be
        # This happens when a single page is bigger than our desired number of tokens
        # per batch.
        last_slice_doc, last_slice_page = slice[-1]
        slice_token_count = len(slice) * len(last_slice_page.tokens)
        if slice_token_count > desired_slice_size:
            assert len(slice) == 1
            logging.warning(
                "Doc %s, page %d has %d tokens, more than tokens_per_batch (%d). Batch will be too large.",
                last_slice_doc.doc_id,
                last_slice_page.page_number,
                len(last_slice_page.tokens),
                desired_slice_size)

        return slice

    def get_slice(self, desired_slice_size: int) -> typing.List[typing.Tuple[dataprep2.Document, dataprep2.Page]]:
        if len(self.pool) <= 0:
            raise ValueError

        self.pool.sort(key=page_length_for_doc_page_pair)
        slice = []
        slice_max_token_count = 0
        while len(self.pool) > 0:
            self.slice_start = min(self.slice_start, len(self.pool) - 1)
            next_doc, next_page = self.pool[self.slice_start]
            new_slice_token_count = \
                (len(slice) + 1) * max(len(next_page.tokens), slice_max_token_count)
            if new_slice_token_count > desired_slice_size and len(slice) > 0:
                slice = self._prepare_slice_for_release(slice, desired_slice_size)
                self.slice_start += 1
                if self.slice_start > len(self.pool):
                    logging.info("Page pool wrapped around. Will now start serving small pages again.")
                    self.slice_start %= len(self.pool)
                return slice

            slice.append(self.pool[self.slice_start])
            slice_max_token_count = max(slice_max_token_count, len(next_page.tokens))
            del self.pool[self.slice_start]

        logging.info("Page pool empty, returning the remaining pages")
        slice = self._prepare_slice_for_release(slice, desired_slice_size)
        self.slice_start = 0
        return slice

def make_batches(
    model_settings: settings.ModelSettings,
    docs: typing.Generator[dataprep2.Document, None, None],
    keep_unlabeled_pages=True
):
    max_page_pool_size = model_settings.tokens_per_batch // 4    # rule of thumb
    page_pool = PagePool()

    # fill up the page pool and yield from it as long as it's full
    for doc in docs:
        for page in doc.pages[:model_settings.max_page_number]:
            # filter out pages that have no labeled tokens
            if not keep_unlabeled_pages:
                if not np.any(page.labels):
                    continue
            page_pool.add(doc, page)

        if len(page_pool) >= max_page_pool_size:
            yield batch_from_page_group(
                model_settings,
                page_pool.get_slice(model_settings.tokens_per_batch))

    # emit all leftover pages
    while len(page_pool) > 0:
        yield batch_from_page_group(
            model_settings,
            page_pool.get_slice(model_settings.tokens_per_batch))


#
# Train 🏋
#

_multiple_spaces_re = re.compile("\s+")
_adjacent_capitals_re = re.compile("([A-Z])([A-Z])")

def _continuous_index_sequences(indices: np.array):
    """Given an array like this: [1,2,3,5,6,7,10], this returns continuously increasing
    subsequences, like this: [[1,2,3], [5,6,7], [10]]"""
    if len(indices) <= 0:
        return []
    else:
        return np.split(indices, np.where(np.diff(indices) != 1)[0]+1)

def _longest_continuous_index_sequence(indices):
    """Given an array of indices, this returns the longest continuously increasing
    subsequence in the array."""
    return max(_continuous_index_sequences(indices), key=len)

def run_model(
    model,
    model_settings: settings.ModelSettings,
    get_docs
):
    page_pool = PagePool()
    for doc in get_docs():
        for page in doc.pages:
            page_pool.add(doc, page)

    docpage_to_results = {}
    while len(page_pool) > 0:
        slice = page_pool.get_slice(model_settings.tokens_per_batch)
        x, y = batch_from_page_group(model_settings, slice)
        raw_predictions_for_slice = model.predict_on_batch(x)

        for index, docpage in enumerate(slice):
            doc, page = docpage

            key = (doc.doc_id, page.page_number)
            assert key not in docpage_to_results
            docpage_to_results[key] = raw_predictions_for_slice[index,:len(page.tokens)]

    for doc in get_docs():
        logging.info("Processing %s", doc.doc_id)

        predicted_title = np.empty(shape=(0,), dtype=np.unicode)
        predicted_authors = []

        for page_number, page in enumerate(doc.pages[:model_settings.max_page_number]):
            page_raw_predictions = docpage_to_results[(doc.doc_id, page.page_number)]

            # find predicted titles and authors
            page_predictions = page_raw_predictions.argmax(axis=1)

            indices_predicted_title = np.where(page_predictions == dataprep2.TITLE_LABEL)[0]
            if len(indices_predicted_title) > 0:
                predicted_title_on_page = _longest_continuous_index_sequence(indices_predicted_title)
                if len(predicted_title_on_page) > len(predicted_title):
                    predicted_title_on_page = np.take(page.tokens, predicted_title_on_page)
                    predicted_title = predicted_title_on_page

            indices_predicted_author = np.where(page_predictions == dataprep2.AUTHOR_LABEL)[0]

            # authors must all be in the same font
            if len(indices_predicted_author) > 0:
                author_fonts_on_page = np.take(page.font_hashes, indices_predicted_author)
                author_fonts_on_page, author_font_counts_on_page = \
                    np.unique(author_fonts_on_page, return_counts=True)
                author_font_on_page = author_fonts_on_page[np.argmax(author_font_counts_on_page)]
                indices_predicted_author = \
                    [i for i in indices_predicted_author if page.font_hashes[i] == author_font_on_page]

            # authors must all come from the same page
            predicted_authors_on_page = [
                np.take(page.tokens, index_sequence)
                for index_sequence in _continuous_index_sequences(indices_predicted_author)
            ]
            if len(predicted_authors_on_page) > len(predicted_authors):
                predicted_authors = predicted_authors_on_page

        predicted_title = " ".join(predicted_title)
        predicted_authors = [" ".join(ats) for ats in predicted_authors]
        yield (doc, predicted_title, predicted_authors)


def evaluate_model(
    model,
    model_settings: settings.ModelSettings,
    pmc_dir: str,
    log_filename: str,
    doc_set: dataprep2.DocumentSet = dataprep2.DocumentSet.TEST,
    test_doc_count: int = None
):
    #
    # Load and prepare documents
    #

    word_set = get_word_set()

    def test_docs() -> typing.Generator[dataprep2.Document, None, None]:
        docs = dataprep2.documents(pmc_dir, model_settings, doc_set)
        if test_doc_count is not None:
            docs = list(itertools.islice(docs, 0, test_doc_count))

        yielded_doc_count = 0
        for doc in docs:
            yield doc
            yielded_doc_count += 1

        if test_doc_count is not None and yielded_doc_count < test_doc_count:
            logging.warning(
                "Requested %d %s documents, but we only have %d",
                test_doc_count,
                doc_set.name,
                yielded_doc_count)
        else:
            logging.info("Evaluating on %d documents", yielded_doc_count)

    page_pool = PagePool()
    for doc in test_docs():
        for page in doc.pages:
            page_pool.add(doc, page)

    docpage_to_results = {}
    while len(page_pool) > 0:
        slice = page_pool.get_slice(32 * 1024)  # For evaluation, we always use the biggest batch size we can.
        x, y = batch_from_page_group(model_settings, slice)
        raw_predictions_for_slice = model.predict_on_batch(x)
        raw_labels_for_slice = y

        for index, docpage in enumerate(slice):
            doc, page = docpage

            key = (doc.doc_id, page.page_number)
            assert key not in docpage_to_results
            docpage_to_results[key] = (
                raw_predictions_for_slice[index,:len(page.tokens)],
                raw_labels_for_slice[index,:len(page.tokens)])

    #
    # Summarize and print results
    #

    # these are arrays of tuples (precision, recall) to produce an SPV1-style metric
    title_prs = []
    author_prs = []
    bibtitle_prs = []
    bibauthor_prs = []
    bibvenue_prs = []
    bibyear_prs = []

    with open(log_filename, "w", encoding="UTF-8") as log_file:
        for doc in test_docs():
            log_file.write("\nDocument %s\n" % doc.doc_id)

            labeled_title = np.empty(shape=(0,), dtype=np.unicode)
            labeled_authors = []
            labeled_bibtitles = []
            labeled_bibauthors = []
            labeled_bibvenues = []
            labeled_bibyears = []


            predicted_title = np.empty(shape=(0,), dtype=np.unicode)
            predicted_authors = []
            predicted_bibtitles = []
            predicted_bibauthors = []
            predicted_bibvenues = []
            predicted_bibyears = []

            for page_number, page in enumerate(doc.pages[:model_settings.max_page_number]):
                page_raw_predictions, page_raw_labels = \
                    docpage_to_results[(doc.doc_id, page.page_number)]

                # find labeled titles and authors
                page_labels = page_raw_labels.argmax(axis=1)

                indices_labeled_title = np.where(page_labels == dataprep2.TITLE_LABEL)[0]
                if len(indices_labeled_title) > 0:
                    labeled_title_on_page = _longest_continuous_index_sequence(indices_labeled_title)
                    if len(labeled_title_on_page) > len(labeled_title):
                        labeled_title_on_page = np.take(page.tokens, labeled_title_on_page)
                        labeled_title = labeled_title_on_page

                indices_labeled_author = np.where(page_labels == dataprep2.AUTHOR_LABEL)[0]
                # authors must all come from the same page
                labeled_authors_on_page = [
                    np.take(page.tokens, index_sequence)
                    for index_sequence in _continuous_index_sequences(indices_labeled_author)
                ]
                if len(labeled_authors_on_page) > len(labeled_authors):
                    labeled_authors = labeled_authors_on_page



                indices_labeled_bibtitle = np.where(page_labels == dataprep2.BIBTITLE_LABEL)[0]

                # bibtitles must all come from the same page
                labeled_bibtitles_on_page = [
                    np.take(page.tokens, index_sequence)
                    for index_sequence in _continuous_index_sequences(indices_labeled_bibtitle)
                ]
                labeled_bibtitles += labeled_bibtitles_on_page


                indices_labeled_bibauthor = np.where(page_labels == dataprep2.BIBAUTHOR_LABEL)[0]
                # bibauthors must all come from the same page
                labeled_bibauthors_on_page = [
                    np.take(page.tokens, index_sequence)
                    for index_sequence in _continuous_index_sequences(indices_labeled_bibauthor)
                ]
                labeled_bibauthors += labeled_bibauthors_on_page


                indices_labeled_bibvenue = np.where(page_labels == dataprep2.BIBVENUE_LABEL)[0]
                # authors must all come from the same page
                labeled_bibvenues_on_page = [
                    np.take(page.tokens, index_sequence)
                    for index_sequence in _continuous_index_sequences(indices_labeled_bibvenue)
                ]
                labeled_bibvenues += labeled_bibvenues_on_page


                indices_labeled_bibyear = np.where(page_labels == dataprep2.BIBYEAR_LABEL)[0]
                # authors must all come from the same page
                labeled_bibyears_on_page = [
                    np.take(page.tokens, index_sequence)
                    for index_sequence in _continuous_index_sequences(indices_labeled_bibyear)
                ]
                labeled_bibyears += labeled_bibyears_on_page



                # find predicted titles and authors
                page_predictions = page_raw_predictions.argmax(axis=1)

                indices_predicted_title = np.where(page_predictions == dataprep2.TITLE_LABEL)[0]
                if len(indices_predicted_title) > 0:
                    predicted_title_on_page = _longest_continuous_index_sequence(indices_predicted_title)
                    if len(predicted_title_on_page) > len(predicted_title):
                        predicted_title_on_page = np.take(page.tokens, predicted_title_on_page)
                        predicted_title = predicted_title_on_page

                indices_predicted_author = np.where(page_predictions == dataprep2.AUTHOR_LABEL)[0]

                # authors must all be in the same font
                if len(indices_predicted_author) > 0:
                    author_fonts_on_page = np.take(page.font_hashes, indices_predicted_author)
                    author_fonts_on_page, author_font_counts_on_page = \
                        np.unique(author_fonts_on_page, return_counts=True)
                    author_font_on_page = author_fonts_on_page[np.argmax(author_font_counts_on_page)]
                    indices_predicted_author = \
                        [i for i in indices_predicted_author if page.font_hashes[i] == author_font_on_page]

                # authors must all come from the same page
                predicted_authors_on_page = [
                    np.take(page.tokens, index_sequence)
                    for index_sequence in _continuous_index_sequences(indices_predicted_author)
                ]
                if len(predicted_authors_on_page) > len(predicted_authors):
                    predicted_authors = predicted_authors_on_page

                indices_predicted_bibtitle = np.where(page_predictions == dataprep2.BIBTITLE_LABEL)[0]

                # authors must all come from the same page
                predicted_bibtitles_on_page = [
                    np.take(page.tokens, index_sequence)
                    for index_sequence in _continuous_index_sequences(indices_predicted_bibtitle)
                ]
                predicted_bibtitles += predicted_bibtitles_on_page



                indices_predicted_bibauthor = np.where(page_predictions == dataprep2.BIBAUTHOR_LABEL)[0]


                # bib authors must all come from the same page
                predicted_bibauthors_on_page = [
                    np.take(page.tokens, index_sequence)
                    for index_sequence in _continuous_index_sequences(indices_predicted_bibauthor)
                ]
                predicted_bibauthors += predicted_bibauthors_on_page


                indices_predicted_bibvenue = np.where(page_predictions == dataprep2.BIBVENUE_LABEL)[0]

                # bibvenue must all come from the same page
                predicted_bibvenues_on_page = [
                    np.take(page.tokens, index_sequence)
                    for index_sequence in _continuous_index_sequences(indices_predicted_bibvenue)
                ]
                predicted_bibvenues += predicted_bibvenues_on_page



                indices_predicted_bibyear = np.where(page_predictions == dataprep2.BIBYEAR_LABEL)[0]


                predicted_bibyears_on_page = [
                    np.take(page.tokens, index_sequence)
                    for index_sequence in _continuous_index_sequences(indices_predicted_bibyear)
                ]
                predicted_bibyears += predicted_bibyears_on_page

            def normalize(s: str) -> str:
                return unicodedata.normalize("NFKC", s).lower()

            def normalize_author(a: str) -> str:
                a = a.split(",", 2)
                if len(a) == 1:
                    a = a[0]
                else:
                    a = "%s %s" % (a[1], a[0])

                # Put spaces between adjacent capital letters, so that "HJ Farnsworth" becomes
                # "H J Farnsworth".
                while True:
                    new_a = re.sub(_adjacent_capitals_re, "\\1 \\2", a)
                    if new_a == a:
                        break
                    a = new_a

                a = normalize(a)
                a = a.replace(".", " ")
                a = _multiple_spaces_re.sub(" ", a)
                a = a.strip()

                chunks = a.split()
                comb_pos = -1
                for i in range(0, len(chunks)-1):
                    if len(chunks[i])==1 and len(chunks[i+1])==1:
                        comb_pos = i
                if comb_pos != -1:
                    new_chunks = []
                    for i in range(0, len(chunks)):
                        if i != comb_pos:
                            new_chunks.append(chunks[i])
                        else:
                            new_chunks.append(''.join([chunks[i], chunks[i+1]]))
                            chunks[i+1] = ''

                    a = ' '.join(new_chunks)

                return a.strip()

            # print titles
            log_file.write("Gold title:    %s\n" % doc.gold_title)

            labeled_title = " ".join(labeled_title)
            log_file.write("Labeled title: %s\n" % labeled_title)

            predicted_title = " ".join(predicted_title)
            log_file.write("Predicted title:  %s\n" % predicted_title)

            # calculate title P/R
            title_score = 0.0
            if normalize(predicted_title) == normalize(doc.gold_title):
                title_score = 1.0
            log_file.write("Score:         %s\n" % title_score)
            title_prs.append((title_score, title_score))


            # print authors
            gold_authors = ["%s %s" % tuple(gold_author) for gold_author in doc.gold_authors]
            for gold_author in gold_authors:
                log_file.write("Gold author:      %s\n" % gold_author)

            labeled_authors = [" ".join(ats) for ats in labeled_authors]
            if len(labeled_authors) <= 0:
                log_file.write("No authors labeled\n")
            else:
                for labeled_author in labeled_authors:
                    log_file.write("Labeled author:   %s\n" % labeled_author)

            predicted_authors = [" ".join(ats) for ats in predicted_authors]
            if len(predicted_authors) <= 0:
                log_file.write("No authors predicted\n")
            else:
                for predicted_author in predicted_authors:
                    log_file.write("Predicted author: %s\n" % predicted_author)


            # calculate author P/R
            gold_authors = set(map(normalize_author, gold_authors))
            predicted_authors = set(map(normalize_author, predicted_authors))
            precision = 0
            if len(predicted_authors) > 0:
                precision = len(gold_authors & predicted_authors) / len(predicted_authors)
            recall = 0
            if len(gold_authors) > 0:
                recall = len(gold_authors & predicted_authors) / len(gold_authors)
            log_file.write("Author P/R:       %.3f / %.3f\n" % (precision, recall))
            if len(gold_authors) > 0:
                author_prs.append((precision, recall))



            # print bibtitles
            # gold_bibtitles = ["%s %s" % tuple(gold_bibtitle) for gold_bibtitle in doc.gold_bib_titles]

            gold_bibtitles = doc.gold_bib_titles[:]
            # print(gold_bibtitles)
            for gold_bibtitle in gold_bibtitles:
                log_file.write("Gold bib title:      %s\n" % gold_bibtitle)

            labeled_bibtitles = [" ".join(ats) for ats in labeled_bibtitles]
            # print(labeled_bibtitles)
            if len(labeled_bibtitles) <= 0:
                log_file.write("No bib title labeled\n")
            else:
                for labeled_bibtitle in labeled_bibtitles:
                    log_file.write("Labeled bib title:   %s\n" % labeled_bibtitle)

            if len(word_set) > 0:
                predicted_bibtitles = remove_hyphens(predicted_bibtitles, word_set)

            predicted_bibtitles = [" ".join(ats) for ats in predicted_bibtitles]
            # print(predicted_bibtitles)
            if len(predicted_bibtitles) <= 0:
                log_file.write("No bib title predicted\n")
            else:
                for predicted_bibtitle in predicted_bibtitles:
                    log_file.write("Predicted bib title: %s\n" % predicted_bibtitle)

            # calculate author P/R
            # gold_bibtitles = set(map(normalize_author, gold_bibtitles))
            # predicted_bibtitles = set(map(normalize_author, predicted_bibtitles))

            gold_bibtitles_set_array = []
            for e in gold_bibtitles:
                if e is None:
                    continue
                strip_e = e.strip()
                if len(strip_e) > 0:
                    gold_bibtitles_set_array.append(strip_e)
            gold_bibtitles = gold_bibtitles_set_array

            gold_bibtitles = set(gold_bibtitles)
            predicted_bibtitles = set(predicted_bibtitles)
            precision = 0
            if len(predicted_bibtitles) > 0:
                precision = len(gold_bibtitles & predicted_bibtitles) / len(predicted_bibtitles)
            recall = 0
            if len(gold_bibtitles) > 0:
                recall = len(gold_bibtitles & predicted_bibtitles) / len(gold_bibtitles)
            log_file.write("Bib title P/R:       %.3f / %.3f\n" % (precision, recall))

            if len(gold_bibtitles) > 0:
                bibtitle_prs.append((precision, recall))


            gold_bibauthors = doc.gold_bib_authors[:]
            for gold_bibauthor_per_bib in gold_bibauthors:
                for gold_bibauthor in gold_bibauthor_per_bib:
                    unsorted_bib_author = normalize_author(" ".join(gold_bibauthor[::-1])).split()
                    unsorted_bib_author.sort()
                    sorted_bib_author = unsorted_bib_author

                    log_file.write("Gold bib author:      {}\n".format(" ".join(sorted_bib_author)))

            labeled_bibauthors = [" ".join(ats) for ats in labeled_bibauthors]
            if len(labeled_bibauthors) <= 0:
                log_file.write("No bib authors labeled\n")
            else:
                for labeled_bibauthor in labeled_bibauthors:
                    log_file.write("Labeled bib author:   %s\n" % labeled_bibauthor)

            predicted_bibauthors = [" ".join(ats) for ats in predicted_bibauthors]
            if len(predicted_bibauthors) <= 0:
                log_file.write("No bib authors predicted\n")
            else:
                for predicted_bibauthor in predicted_bibauthors:
                    unsorted_bib_author = normalize_author(predicted_bibauthor).split()
                    unsorted_bib_author.sort()
                    sorted_bib_author = unsorted_bib_author

                    log_file.write("Predicted bib author:      {}\n".format(" ".join(sorted_bib_author)))

            # calculate author P/R
            gold_bibauthors_set = Multiset()

            for gold_author_per_bib in gold_bibauthors:
                for gold_bibauthor in gold_author_per_bib:
                    unsorted_bib_author = normalize_author(" ".join(gold_bibauthor[::-1])).split()
                    unsorted_bib_author.sort()
                    sorted_bib_author = unsorted_bib_author

                    gold_bibauthors_set.add(normalize_author(' '.join(sorted_bib_author)))

            predicted_bibauthors_set = Multiset()
            for e in predicted_bibauthors:
                unsorted_bib_author = normalize_author(e).split()
                unsorted_bib_author.sort()
                sorted_bib_author = unsorted_bib_author

                predicted_bibauthors_set.add(normalize_author(' '.join(sorted_bib_author)))

            gold_bibauthors = gold_bibauthors_set
            predicted_bibauthors = predicted_bibauthors_set
            precision = 0
            if len(predicted_bibauthors) > 0:
                precision = len(gold_bibauthors & predicted_bibauthors) / len(predicted_bibauthors)
            recall = 0
            if len(gold_bibauthors) > 0:
                recall = len(gold_bibauthors & predicted_bibauthors) / len(gold_bibauthors)
            log_file.write("Bib author P/R:       %.3f / %.3f\n" % (precision, recall))
            if len(gold_bibauthors) > 0:
                bibauthor_prs.append((precision, recall))


            gold_bibvenues = doc.gold_bib_venues[:]
            for gold_bibvenue in gold_bibvenues:
                log_file.write("Gold bib venue:      %s\n" % gold_bibvenue)

            labeled_bibvenues = [" ".join(ats) for ats in labeled_bibvenues]
            if len(labeled_bibvenues) <= 0:
                log_file.write("No bib venue labeled\n")
            else:
                for labeled_bibvenue in labeled_bibvenues:
                    log_file.write("Labeled bib venue:   %s\n" % labeled_bibvenue)

            predicted_bibvenues = [" ".join(ats) for ats in predicted_bibvenues]
            if len(predicted_bibvenues) <= 0:
                log_file.write("No bib venue predicted\n")
            else:
                for predicted_bibvenue in predicted_bibvenues:
                    log_file.write("Predicted bib venue: %s\n" % predicted_bibvenue)


            gold_bibvenues_set_array = []
            for e in gold_bibvenues:
                if e is None:
                    continue
                strip_e = e.strip()
                if len(strip_e) > 0:
                    gold_bibvenues_set_array.append(strip_e)
            gold_bibvenues = gold_bibvenues_set_array

            # calculate author P/R
            gold_bibvenues_set = Multiset()
            for e in gold_bibvenues:
                gold_bibvenues_set.add(e)

            predicted_bibvenues_set = Multiset()
            for e in predicted_bibvenues:
                predicted_bibvenues_set.add(e)

            gold_bibvenues = gold_bibvenues_set
            predicted_bibvenues = predicted_bibvenues_set

            precision = 0
            if len(predicted_bibvenues) > 0:
                precision = len(gold_bibvenues & predicted_bibvenues) / len(predicted_bibvenues)
            recall = 0
            if len(gold_bibvenues) > 0:
                recall = len(gold_bibvenues & predicted_bibvenues) / len(gold_bibvenues)
            log_file.write("Bib venue P/R:       %.3f / %.3f\n" % (precision, recall))
            if len(gold_bibvenues) > 0 and len(labeled_bibvenues) > 0:
                bibvenue_prs.append((precision, recall))


            gold_bibyears = doc.gold_bib_years[:]
            for gold_bibyear in gold_bibyears:
                log_file.write("Gold bib year:      %s\n" % gold_bibyear)

            labeled_bibyears = [" ".join(ats) for ats in labeled_bibyears]
            if len(labeled_bibyears) <= 0:
                log_file.write("No bib year labeled\n")
            else:
                for labeled_bibyear in labeled_bibyears:
                    log_file.write("Labeled bib year:   %s\n" % labeled_bibyear)

            predicted_bibyears = [" ".join(ats) for ats in predicted_bibyears]
            if len(predicted_bibyears) <= 0:
                log_file.write("No bib year predicted\n")
            else:
                for predicted_bibyear in predicted_bibyears:
                    log_file.write("Predicted bib year: %s\n" % predicted_bibyear)

            gold_bibyears_set_array = []
            for e in gold_bibyears:
                if e is None:
                    continue
                strip_e = e.strip()
                if len(strip_e) > 0:
                    gold_bibyears_set_array.append(strip_e)
            gold_bibyears = gold_bibyears_set_array

            gold_bibyears_set = Multiset()
            for e in gold_bibyears:
                gold_bibyears_set.add(e)

            predicted_bibyears_set = Multiset()
            for e in predicted_bibyears:
                predicted_bibyears_set.add(e)

            gold_bibyears = gold_bibyears_set
            predicted_bibyears = predicted_bibyears_set

            # gold_bibyears = set(gold_bibyears)
            # predicted_bibyears = set(predicted_bibyears)
            precision = 0
            if len(predicted_bibyears) > 0:
                precision = len(gold_bibyears & predicted_bibyears) / len(predicted_bibyears)
            recall = 0
            if len(gold_bibyears) > 0:
                recall = len(gold_bibyears & predicted_bibyears) / len(gold_bibyears)
            log_file.write("Bib year P/R:       %.3f / %.3f\n" % (precision, recall))

            if len(gold_bibyears) > 0:
                bibyear_prs.append((precision, recall))




    # Calculate P/R and AUC
    y_score = np.concatenate([raw_prediction for raw_prediction, _ in docpage_to_results.values()])
    y_true = np.concatenate([raw_labels for _, raw_labels in docpage_to_results.values()])
    y_true = y_true.astype(np.bool)

    # produce some numbers for a spreadsheet
    print()
    scores = sklearn.metrics.average_precision_score(y_true, y_score, average=None)
    print("Areas under the P/R curve:")
    print("\t".join(map(str, dataprep2.POTENTIAL_LABELS)))
    print("\t".join(["%.3f" % score for score in scores]))

    def average_pr(prs):
        p = sum((pr[0] for pr in prs)) / len(prs)
        r = sum((pr[1] for pr in prs)) / len(prs)
        return p, r

    print("TitleP\tTitleR\tAuthorP\tAuthorR")
    print("%.3f\t%.3f\t%.3f\t%.3f" % (average_pr(title_prs) + average_pr(author_prs)))

    print("bib_titleP\tbib_titleR\tbib_authorP\tbib_authorR")
    print("%.3f\t%.3f\t%.3f\t%.3f" % (average_pr(bibtitle_prs) + average_pr(bibauthor_prs)))


    print("bib_venueP\tbib_venueR\tbib_yearP\tbib_yearR")
    print("%.3f\t%.3f\t%.3f\t%.3f" % (average_pr(bibvenue_prs) + average_pr(bibyear_prs)))

    print('')

    return tuple(scores) + average_pr(title_prs) + average_pr(author_prs) + \
                    average_pr(bibtitle_prs) + average_pr(bibauthor_prs) + \
                    average_pr(bibvenue_prs) + average_pr(bibyear_prs)
    # This is (auc_none, auc_titles, auc_authors, title_p, title_r, author_p, author_r)


def train(
    start_weights_filename,
    pmc_dir: str,
    output_filename: str,
    training_buckets: typing.Optional[int]=None,
    test_doc_count: int=10000,
    model_settings: settings.ModelSettings=settings.default_model_settings
):
    """Returns a trained model using the data in dir as training data"""
    embeddings = dataprep2.CombinedEmbeddings(
        dataprep2.tokenstats_for_pmc_dir(pmc_dir),
        dataprep2.GloveVectors(model_settings.glove_vectors),
        model_settings.minimum_token_frequency
    )

    # K.set_session(K.tf.Session(config=K.tf.ConfigProto(device_count = {'GPU': 1}, inter_op_parallelism_threads=4, intra_op_parallelism_threads = 4)))

    model = model_with_labels(model_settings, embeddings)
    model.summary()

    if start_weights_filename is not None:
        model.load_weights(start_weights_filename)

    best_model_filename = output_filename + ".best"

    from keras.utils import plot_model
    plot_model(model, output_filename + ".png", show_shapes=True)

    scored_results = []
    def print_scored_results(training_time = None):
        print()
        if training_time is None:
            print("All scores from this run:")
        else:
            print("All scores after %.0f seconds:" % training_time)
        print("time\tbatch_count\tauc_none\tauc_titles\tauc_authors\ttitle_p\ttitle_r\tauthor_p\tauthor_r")
        for time_elapsed, batch_count, ev_result in scored_results:
            print("\t".join(map(str, (time_elapsed, batch_count) + ev_result)))
    def get_combined_scores() -> typing.List[float]:
        def f1(p: float, r: float) -> float:
            if p + r == 0.0:
                return 0
            return (2.0 * p * r) / (p + r)
        def combined_score(ev_result) -> float:
            _, _, _, _, _, _, _, title_p, title_r, author_p, author_r, \
                bib_title_p, bib_title_r, bib_author_p, bib_author_r, \
                bib_venue_p, bib_venue_r, bib_year_p, bib_year_r = ev_result
            return (
                f1(title_p, title_r) +
                f1(author_p, author_r) +
                f1(bib_title_p, bib_title_r) +
                f1(bib_author_p, bib_author_r) +
                f1(bib_venue_p, bib_venue_r) +
                f1(bib_year_p, bib_year_r)
            ) / 6
        return [combined_score(ev_result) for _, _, ev_result in scored_results]

    start_time = None
<<<<<<< HEAD
    if training_batches > 0:
        trained_batches = 0
        while trained_batches < training_batches:
            logging.info("Starting new epoch. Batches trained so far: {}".format(trained_batches))
            train_docs = dataprep2.documents(
                pmc_dir,
                model_settings,
                document_set=dataprep2.DocumentSet.TRAIN)
            training_data = make_batches(model_settings, train_docs, keep_unlabeled_pages=False)
            for batch in dataprep2.threaded_generator(training_data):
                if trained_batches == 0:
                    # It takes a while to get here the first time, since things have to be
                    # loaded from cache, the page pool has to be filled up, and so on, so we
                    # don't officially start until we get here for the first time.
                    start_time = time.time()
                    time_at_last_eval = start_time

                batch_start_time = time.time()
                x, y = batch
                # print(len(x))
                # print(len(y))
                # print(y[0])
                # print(y[0].shape)
                #
                # print(y.shape)

                class_weight = {dataprep2.NONE_LABEL: 1.0,
                                dataprep2.TITLE_LABEL: 100.0,
                                dataprep2.AUTHOR_LABEL: 100.0,
                                dataprep2.BIBTITLE_LABEL: 20.0,
                                dataprep2.BIBAUTHOR_LABEL: 20.0,
                                dataprep2.BIBVENUE_LABEL: 20.0,
                                dataprep2.BIBYEAR_LABEL: 30.0}
                sample_weight = np.zeros((y.shape[0], y.shape[1]))
                for i in range(0, y.shape[0]):
                    for j in range(0, y.shape[1]):
                        index = np.argmax(y[i][j])
                        if y[i][j][index] != 1.0:
                            sample_weight[i][j] = 0.0
                        else:
                            sample_weight[i][j] = class_weight[index]


                metrics = model.train_on_batch(x, y, sample_weight = sample_weight)

                trained_batches += 1
                if trained_batches >= training_batches:
                    logging.info("Training done!")
                    break

                now = time.time()
                if trained_batches % 1 == 0:
                    metric_string = ", ".join(
                        ["%s: %.3f" % x for x in zip(model.metrics_names, metrics)]
                    )
                    logging.info(
                        "Trained on %d batches in %.0f s (%.2f spb). Last batch: %.2f s. %s",
                        trained_batches,
                        now - start_time,
                        (now - start_time) / trained_batches,
                        now - batch_start_time,
                        metric_string)
                time_since_last_eval = now - time_at_last_eval
                if time_since_last_eval > 60 * 60:
                    logging.info(
                        "It's been %.0f seconds since the last eval. Triggering another one.",
                        time_since_last_eval)

                    eval_start_time = time.time()

                    logging.info("Writing temporary model to %s", output_filename)
                    model.save(output_filename, overwrite=True)
                    ev_result = evaluate_model(
                        model,
                        model_settings,
                        pmc_dir,
                        output_filename + ".log",
                        dataprep2.DocumentSet.TEST,
                        test_doc_count
                    )
                    scored_results.append((now - start_time, trained_batches, ev_result))
                    print_scored_results(now - start_time)

                    # check if this one is better than the last one
                    combined_scores = get_combined_scores()
                    if combined_scores[-1] == max(combined_scores):
                        logging.info(
                           "High score (%.3f)! Saving model to %s",
                           max(combined_scores),
                           best_model_filename)
                        model.save(best_model_filename, overwrite=True)

                    eval_end_time = time.time()
                    # adjust start time to ignore the time we spent evaluating
                    start_time += eval_end_time - eval_start_time

                    time_at_last_eval = eval_end_time

                    # check if we've stopped improving
                    best_score = max(combined_scores)
                    if all([score < best_score for score in combined_scores[-3:]]):
                        logging.info("No improvement for three hours. Stopping training.")
                        trained_batches = training_batches  # Signaling to the outer loop that we're done.
                        break
=======
    trained_batches = 0
    while training_buckets != 0:
        logging.info("Starting new epoch. Batches trained so far: {}".format(trained_batches))
        train_docs = dataprep2.documents(
            pmc_dir,
            model_settings,
            document_set=dataprep2.DocumentSet.TRAIN,
            bucket_count=training_buckets)
        training_data = make_batches(model_settings, train_docs, keep_unlabeled_pages=False)
        for batch in dataprep2.threaded_generator(training_data):
            if trained_batches == 0:
                # It takes a while to get here the first time, since things have to be
                # loaded from cache, the page pool has to be filled up, and so on, so we
                # don't officially start until we get here for the first time.
                start_time = time.time()
                time_at_last_eval = start_time

            batch_start_time = time.time()
            x, y = batch
            metrics = model.train_on_batch(x, y)

            trained_batches += 1

            now = time.time()
            if trained_batches % 1 == 0:
                metric_string = ", ".join(
                    ["%s: %.3f" % x for x in zip(model.metrics_names, metrics)]
                )
                logging.info(
                    "Trained on %d batches in %.0f s (%.2f spb). Last batch: %.2f s. %s",
                    trained_batches,
                    now - start_time,
                    (now - start_time) / trained_batches,
                    now - batch_start_time,
                    metric_string)
            time_since_last_eval = now - time_at_last_eval
            if time_since_last_eval > 60 * 60:
                logging.info(
                    "It's been %.0f seconds since the last eval. Triggering another one.",
                    time_since_last_eval)

                eval_start_time = time.time()

                logging.info("Writing temporary model to %s", output_filename)
                model.save(output_filename, overwrite=True)
                ev_result = evaluate_model(
                    model,
                    model_settings,
                    pmc_dir,
                    output_filename + ".log",
                    dataprep2.DocumentSet.TEST,
                    test_doc_count
                )
                scored_results.append((now - start_time, trained_batches, ev_result))
                print_scored_results(now - start_time)

                # check if this one is better than the last one
                combined_scores = get_combined_scores()
                if True: # combined_scores[-1] == max(combined_scores):
                    logging.info(
                       "High score (%.3f)! Saving model to %s",
                       max(combined_scores),
                       best_model_filename)
                    model.save(best_model_filename, overwrite=True)

                eval_end_time = time.time()
                # adjust start time to ignore the time we spent evaluating
                start_time += eval_end_time - eval_start_time

                time_at_last_eval = eval_end_time

                # check if we've stopped improving
                best_score = max(combined_scores)
                if all([score < best_score for score in combined_scores[-3:]]):
                    logging.info("No improvement for three hours. Stopping training.")
                    training_buckets = 0 # signal that we're done training
                    break
>>>>>>> a546c624

        logging.info("Writing temporary final model to %s", output_filename)
        model.save(output_filename, overwrite=True)

    if len(scored_results) > 0:
        model.load_weights(best_model_filename)
    else:
        logging.warning("Training finished in less than an hour, so I never ran on the test set. I'll go ahead and treat the current model as the best model.")
        model.save(best_model_filename, overwrite=True)

    logging.info("Triggering final evaluation on validation set")
    final_ev = evaluate_model(
        model,
        model_settings,
        pmc_dir,
        output_filename + ".log",
        dataprep2.DocumentSet.VALIDATE
    )
    scored_results.append((float('inf'), trained_batches, final_ev))

    print_scored_results()

    return model


def get_word_set():
    word_set = set()
    path = './glove.840B.300d.vocab'
    if os.path.exists(path):
        with open(path, encoding="UTF-8") as f:
            for line in f:
                word = line.strip()
                word_set.add(word.lower())
    return word_set


def remove_hyphens(predicted_bibtitles, word_set):
    for i in range(0, len(predicted_bibtitles)):
        for j in range(1, len(predicted_bibtitles[i])-1):
            if j >= len(predicted_bibtitles[i])-1:
                break
            if predicted_bibtitles[i][j] == '-':
                possible_word = ''.join([predicted_bibtitles[i][j-1], '-',predicted_bibtitles[i][j+1]])
                if possible_word in word_set or possible_word.lower() in word_set:
                    continue
                possible_word = ''.join([predicted_bibtitles[i][j-1], predicted_bibtitles[i][j+1]])
                if possible_word in word_set or possible_word.lower() in word_set:
                    predicted_bibtitles[i][j-1] = possible_word
                    predicted_bibtitles[i] = np.delete(predicted_bibtitles[i], j)
                    predicted_bibtitles[i] = np.delete(predicted_bibtitles[i], j)

    return predicted_bibtitles


#
# Main program 🎛
#

def main():
    if os.name != 'nt':
        import manhole
        manhole.install()

    logging.getLogger().setLevel(logging.DEBUG)

    model_settings = settings.default_model_settings

    import argparse
    parser = argparse.ArgumentParser(description="Trains a classifier for PDF Tokens")
    parser.add_argument(
        "--pmc-dir",
        type=str,
        default="/net/nfs.corp/s2-research/science-parse/pmc/",
        help="directory with the PMC data"
    )
    parser.add_argument(
        "--tokens-per-batch",
        type=int,
        default=model_settings.tokens_per_batch,
        help="the number of tokens in a batch"
    )
    parser.add_argument(
        "--start-weights",
        type=str,
        default=None,
        help="filename of existing model to start training from"
    )
    parser.add_argument(
        "-o",
        metavar="file",
        dest="output",
        type=str,
        required=True,
        help="file to write the model to after training"
    )
    parser.add_argument(
        "--glove-vectors",
        type=str,
        default=model_settings.glove_vectors,
        help="file containing the GloVe vectors"
    )
    parser.add_argument(
        "--training-buckets", default=None, type=int, help="number of buckets to train on"
    )
    parser.add_argument(
        "--test-doc-count", default=10000, type=int, help="number of documents to test on"
    )

    parser.add_argument(
        "--layer-1-dropout", default=model_settings.layer_1_dropout, type=float, help="dropout of the first LSTM input"
    )
    parser.add_argument(
        "--layer-2-dropout", default=model_settings.layer_2_dropout, type=float, help="dropout of the second LSTM input"
    )

    args = parser.parse_args()

    model_settings = model_settings._replace(tokens_per_batch=args.tokens_per_batch)
    model_settings = model_settings._replace(glove_vectors=args.glove_vectors)
    model_settings = model_settings._replace(layer_1_dropout=args.layer_1_dropout)
    model_settings = model_settings._replace(layer_2_dropout=args.layer_2_dropout)
    print(model_settings)

    model = train(
        args.start_weights,
        args.pmc_dir,
        args.output,
        args.training_buckets,
        args.test_doc_count,
        model_settings
    )

    model.save(args.output, overwrite=True)

if __name__ == "__main__":
    main()<|MERGE_RESOLUTION|>--- conflicted
+++ resolved
@@ -1086,7 +1086,6 @@
         return [combined_score(ev_result) for _, _, ev_result in scored_results]
 
     start_time = None
-<<<<<<< HEAD
     if training_batches > 0:
         trained_batches = 0
         while trained_batches < training_batches:
@@ -1191,85 +1190,6 @@
                         logging.info("No improvement for three hours. Stopping training.")
                         trained_batches = training_batches  # Signaling to the outer loop that we're done.
                         break
-=======
-    trained_batches = 0
-    while training_buckets != 0:
-        logging.info("Starting new epoch. Batches trained so far: {}".format(trained_batches))
-        train_docs = dataprep2.documents(
-            pmc_dir,
-            model_settings,
-            document_set=dataprep2.DocumentSet.TRAIN,
-            bucket_count=training_buckets)
-        training_data = make_batches(model_settings, train_docs, keep_unlabeled_pages=False)
-        for batch in dataprep2.threaded_generator(training_data):
-            if trained_batches == 0:
-                # It takes a while to get here the first time, since things have to be
-                # loaded from cache, the page pool has to be filled up, and so on, so we
-                # don't officially start until we get here for the first time.
-                start_time = time.time()
-                time_at_last_eval = start_time
-
-            batch_start_time = time.time()
-            x, y = batch
-            metrics = model.train_on_batch(x, y)
-
-            trained_batches += 1
-
-            now = time.time()
-            if trained_batches % 1 == 0:
-                metric_string = ", ".join(
-                    ["%s: %.3f" % x for x in zip(model.metrics_names, metrics)]
-                )
-                logging.info(
-                    "Trained on %d batches in %.0f s (%.2f spb). Last batch: %.2f s. %s",
-                    trained_batches,
-                    now - start_time,
-                    (now - start_time) / trained_batches,
-                    now - batch_start_time,
-                    metric_string)
-            time_since_last_eval = now - time_at_last_eval
-            if time_since_last_eval > 60 * 60:
-                logging.info(
-                    "It's been %.0f seconds since the last eval. Triggering another one.",
-                    time_since_last_eval)
-
-                eval_start_time = time.time()
-
-                logging.info("Writing temporary model to %s", output_filename)
-                model.save(output_filename, overwrite=True)
-                ev_result = evaluate_model(
-                    model,
-                    model_settings,
-                    pmc_dir,
-                    output_filename + ".log",
-                    dataprep2.DocumentSet.TEST,
-                    test_doc_count
-                )
-                scored_results.append((now - start_time, trained_batches, ev_result))
-                print_scored_results(now - start_time)
-
-                # check if this one is better than the last one
-                combined_scores = get_combined_scores()
-                if True: # combined_scores[-1] == max(combined_scores):
-                    logging.info(
-                       "High score (%.3f)! Saving model to %s",
-                       max(combined_scores),
-                       best_model_filename)
-                    model.save(best_model_filename, overwrite=True)
-
-                eval_end_time = time.time()
-                # adjust start time to ignore the time we spent evaluating
-                start_time += eval_end_time - eval_start_time
-
-                time_at_last_eval = eval_end_time
-
-                # check if we've stopped improving
-                best_score = max(combined_scores)
-                if all([score < best_score for score in combined_scores[-3:]]):
-                    logging.info("No improvement for three hours. Stopping training.")
-                    training_buckets = 0 # signal that we're done training
-                    break
->>>>>>> a546c624
 
         logging.info("Writing temporary final model to %s", output_filename)
         model.save(output_filename, overwrite=True)
