--- conflicted
+++ resolved
@@ -5,13 +5,8 @@
 import re
 import time
 import os
-<<<<<<< HEAD
 #os.environ["CUDA_DEVICE_ORDER"] = "PCI_BUS_ID"   # see issue #152
 #os.environ["CUDA_VISIBLE_DEVICES"] = ""
-from queue import Queue
-from threading import Thread
-=======
->>>>>>> 6354090a
 
 from keras.layers import Embedding, Input, LSTM, Dense
 from keras.layers.merge import Concatenate
