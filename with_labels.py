import numpy as np
import itertools
import logging
import typing
import re
import time

from keras.layers import Embedding, Input, LSTM, Activation, Dense
from keras.layers.merge import Concatenate
from keras.layers.wrappers import TimeDistributed, Bidirectional
from keras.models import Model
from keras.layers import Masking
from keras.optimizers import Adam

import sklearn
import sklearn.metrics

import settings
import dataprep2
import multiprocessing_generator
import unicodedata


#
# Make Model 👯
#

def model_with_labels(model_settings: settings.ModelSettings):
    """Returns an untrained model that predicts the next token in a stream of PDF tokens."""
    PAGENO_VECTOR_SIZE = model_settings.max_page_number * 2
    pageno_input = Input(name='pageno_input', shape=(None,))
    logging.info("pageno_input:\t%s", pageno_input.shape)
    pageno_embedding = \
        Embedding(
            name='pageno_embedding',
            mask_zero=True,
            input_dim=model_settings.max_page_number+1,    # one for the mask
            output_dim=PAGENO_VECTOR_SIZE)(pageno_input)
    logging.info("pageno_embedding:\t%s", pageno_embedding.shape)

    token_input = Input(name='token_input', shape=(None,))
    logging.info("token_input:\t%s", token_input.shape)
    token_embedding = \
        Embedding(
            name='token_embedding',
            mask_zero=True,
            input_dim=model_settings.token_hash_size+1,    # one for the mask
            output_dim=model_settings.token_vector_size)(token_input)
    logging.info("token_embedding:\t%s", token_embedding.shape)

    FONT_VECTOR_SIZE = 10
    font_input = Input(name='font_input', shape=(None,))
    logging.info("font_input:\t%s", font_input.shape)
    font_embedding = \
        Embedding(
            name='font_embedding',
            mask_zero=True,
            input_dim=model_settings.font_hash_size+1,    # one for the mask
            output_dim=FONT_VECTOR_SIZE)(font_input)
    logging.info("font_embedding:\t%s", font_embedding.shape)

<<<<<<< HEAD
    numeric_inputs = Input(
        name='numeric_inputs', batch_shape=(
            model_settings.batch_size,
            model_settings.timesteps,
            10
        )
    )
=======
    numeric_inputs = Input(name='numeric_inputs', shape=(None, 8))
>>>>>>> d5601f49
    logging.info("numeric_inputs:\t%s", numeric_inputs.shape)

    numeric_masked = Masking(name='numeric_masked')(numeric_inputs)
    logging.info("numeric_masked:\t%s", numeric_masked.shape)

    pdftokens_combined = Concatenate(
        name='pdftoken_combined', axis=2
    )([pageno_embedding, token_embedding, font_embedding, numeric_masked])
    logging.info("pdftokens_combined:\t%s", pdftokens_combined.shape)

    lstm = Bidirectional(LSTM(units=1024, return_sequences=True))(pdftokens_combined)
    logging.info("lstm:\t%s", lstm.shape)

    one_hot_output = TimeDistributed(Dense(len(dataprep2.POTENTIAL_LABELS)))(lstm)
    logging.info("one_hot_output:\t%s", one_hot_output.shape)

    softmax = TimeDistributed(Activation('softmax'))(one_hot_output)
    logging.info("softmax:\t%s", softmax.shape)

    model = Model(inputs=[pageno_input, token_input, font_input, numeric_inputs], outputs=softmax)
    model.compile(Adam(), "categorical_crossentropy", metrics=["accuracy"])
    return model


#
# Prepare the Data 🐙
#

def featurize_page(doc: dataprep2.Document, page: dataprep2.Page):
    page_inputs = np.full(
        (len(page.tokens),),
        page.page_number + 1,    # one for keras' mask
        dtype=np.int32)
    token_inputs = page.token_hashes
    font_inputs = page.font_hashes
    numeric_inputs = page.scaled_numeric_features

    labels_as_ints = page.labels
    labels_one_hot = np.zeros(
        shape=(len(labels_as_ints), len(dataprep2.POTENTIAL_LABELS)),
        dtype=np.float32)
    try:
        labels_one_hot[np.arange(len(labels_as_ints)),labels_as_ints] = 1
    except:
        logging.error("Error in document %s", doc.doc_id)
        raise

    return (page_inputs, token_inputs, font_inputs, numeric_inputs), labels_one_hot

def page_length_for_doc_page_pair(doc_page_pair) -> int:
    return len(doc_page_pair[1].tokens)

def batch_from_page_group(model_settings: settings.ModelSettings, page_group):
    page_lengths = list(map(page_length_for_doc_page_pair, page_group))
    max_length = max(page_lengths)

    #padded_token_count = max_length * len(page_group)
    #unpadded_token_count = sum(page_lengths)
    #waste = float(padded_token_count - unpadded_token_count) / padded_token_count
    #logging.debug(
    #    "Batching page group with %d pages, %d tokens, %.2f%% waste",
    #    len(page_group),
    #    max_length,
    #    waste * 100)

    batch_inputs = [[], [], [], []]
    batch_outputs = []

    for doc, page in page_group:
        page_length = len(page.tokens)
        required_padding = max_length - page_length
        featurized_input, featurized_output = featurize_page(doc, page)

        def pad1D(a):
            return np.pad(a, (0, required_padding), mode='constant')

        featurized_input = (
            pad1D(featurized_input[0]),
            pad1D(featurized_input[1]),
            pad1D(featurized_input[2]),
            np.pad(featurized_input[3], ((0, required_padding), (0, 0)), mode='constant')
        )
        featurized_output = np.pad(
            featurized_output, ((0, required_padding), (0, 0)), mode='constant'
        )

        for index, input in enumerate(featurized_input):
            batch_inputs[index].append(input)
        batch_outputs.append(featurized_output)

    batch_inputs = list(map(np.stack, batch_inputs))
    batch_outputs = np.stack(batch_outputs)

    return batch_inputs, batch_outputs


class PagePool:
    def __init__(self):
        self.pool = []
        self.slice_start = 0

    def add(self, doc: dataprep2.Document, page: dataprep2.Page):
        self.pool.append((doc, page))

        if self.slice_start > 0:
            slice_start_doc, slice_start_page = self.pool[self.slice_start]
            if len(page.tokens) < len(slice_start_page.tokens):
                self.slice_start += 1

    def __len__(self) -> int:
        return len(self.pool)

    @staticmethod
    def _prepare_slice_for_release(slice, desired_slice_size: int):
        slice.sort(key=page_length_for_doc_page_pair)

        # issue warning if the slice is bigger than it should be
        # This happens when a single page is bigger than our desired number of tokens
        # per batch.
        last_slice_doc, last_slice_page = slice[-1]
        slice_token_count = len(slice) * len(last_slice_page.tokens)
        if slice_token_count > desired_slice_size:
            assert len(slice) == 1
            logging.warning(
                "Doc %s, page %d has %d tokens, more than tokens_per_batch (%d). Batch will be too large.",
                last_slice_doc.doc_id,
                last_slice_page.page_number,
                len(last_slice_page.tokens),
                desired_slice_size)

        return slice

    def get_slice(self, desired_slice_size: int) -> typing.List[typing.Tuple[dataprep2.Document, dataprep2.Page]]:
        if len(self.pool) <= 0:
            raise ValueError

        self.pool.sort(key=page_length_for_doc_page_pair)
        slice = []
        slice_max_token_count = 0
        while len(self.pool) > 0:
            self.slice_start = min(self.slice_start, len(self.pool) - 1)
            next_doc, next_page = self.pool[self.slice_start]
            new_slice_token_count = \
                (len(slice) + 1) * max(len(next_page.tokens), slice_max_token_count)
            if new_slice_token_count > desired_slice_size and len(slice) > 0:
                slice = self._prepare_slice_for_release(slice, desired_slice_size)
                self.slice_start += 1
                self.slice_start %= len(self.pool)
                return slice

            slice.append(self.pool[self.slice_start])
            slice_max_token_count = max(slice_max_token_count, len(next_page.tokens))
            del self.pool[self.slice_start]

        logging.info("Page pool empty, returning the remaining pages")
        slice = self._prepare_slice_for_release(slice, desired_slice_size)
        self.slice_start = 0
        return slice

def make_batches(
    model_settings: settings.ModelSettings,
    docs: typing.Generator[dataprep2.Document, None, None],
    keep_unlabeled_pages=True
):
    max_page_pool_size = model_settings.tokens_per_batch // 4    # rule of thumb
    page_pool = PagePool()

    # fill up the page pool and yield from it as long as it's full
    for doc in docs:
        for page in doc.pages[:model_settings.max_page_number]:
            # filter out pages that have no labeled tokens
            if not keep_unlabeled_pages:
                if not np.any(page.labels):
                    continue
            page_pool.add(doc, page)

        if len(page_pool) >= max_page_pool_size:
            yield batch_from_page_group(
                model_settings,
                page_pool.get_slice(model_settings.tokens_per_batch))

    # emit all leftover pages
    while len(page_pool) > 0:
        yield batch_from_page_group(
            model_settings,
            page_pool.get_slice(model_settings.tokens_per_batch))


#
# Train 🏋
#

_multiple_spaces_re = re.compile("\s+")

def evaluate_model(
    model,
    model_settings: settings.ModelSettings,
    pmc_dir: str,
    test_doc_count: int,
    log_filename: str
):
    #
    # Load and prepare documents
    #

    test_docs = dataprep2.documents(pmc_dir, model_settings, test=True)
    test_docs = list(itertools.islice(test_docs, 0, test_doc_count))
    if len(test_docs) < test_doc_count:
        logging.warning(
            "Requested %d test documents, but we only have %d",
            test_doc_count,
            len(test_docs))

<<<<<<< HEAD
    # these are arrays for calculating P/R curves, in the format that scikit insists on for them
    y_score = np.empty([0, len(dataprep2.POTENTIAL_LABELS)], dtype="f4")
    y_true = np.empty([0, len(dataprep2.POTENTIAL_LABELS)], dtype="bool")
=======
    page_pool = PagePool()
    for doc in test_docs:
        for page in doc.pages:
            page_pool.add(doc, page)

    docpage_to_results = {}
    while len(page_pool) > 0:
        slice = page_pool.get_slice(model_settings.tokens_per_batch)
        x, y = batch_from_page_group(model_settings, slice)
        raw_predictions_for_slice = model.predict_on_batch(x)
        raw_labels_for_slice = y

        for index, docpage in enumerate(slice):
            doc, page = docpage

            key = (doc.doc_id, page.page_number)
            assert key not in docpage_to_results
            docpage_to_results[key] = (
                raw_predictions_for_slice[index,:len(page.tokens)],
                raw_labels_for_slice[index,:len(page.tokens)])

    #
    # Summarize and print results
    #
>>>>>>> d5601f49

    # these are arrays of tuples (precision, recall) to produce an SPV1-style metric
    title_prs = []
    author_prs = []

    with open(log_filename, "w") as log_file:
<<<<<<< HEAD
        def process_page_group(page_group, doc_to_index_in_page_group):
            # fill up the batch with copies of the last page
            # We need to have the exact number of pages, so we just fill it up with fluff.
            padded_page_group = page_group.copy()
            while len(padded_page_group) < model_settings.batch_size:
                padded_page_group.append(page_group[-1])
            assert len(padded_page_group) == model_settings.batch_size

            # process the pages
            predictions = []
            labels = []
            model.reset_states()
            for batch in make_batches_from_page_group(model_settings, padded_page_group):
                if batch is None:
                    model.reset_states()
                    continue
                x, y = batch

                prediction = model.predict_on_batch(x)
                predictions.append(prediction)

                labels.append(y)

            raw_predictions = np.concatenate(predictions, axis=1)
            predictions = raw_predictions.argmax(axis=2)

            raw_labels = np.concatenate(labels, axis=1)
            labels = raw_labels.argmax(axis=2)

            # print output
            for doc, index_in_page_group in doc_to_index_in_page_group:
                log_file.write("\nDocument %s\n" % doc.doc_id)

                def continuous_index_sequences(indices: np.array):
                    """Given an array like this: [1,2,3,5,6,7,10], this returns continuously increasing
                    subsequences, like this: [[1,2,3], [5,6,7], [10]]"""
                    if len(indices) <= 0:
                        return []
                    else:
                        return np.split(indices, np.where(np.diff(indices) != 1)[0]+1)

                def longest_continuous_index_sequence(indices):
                    """Given an array of indices, this returns the longest continuously increasing
                    subsequence in the array."""
                    return max(continuous_index_sequences(indices), key=len)

                labeled_title = np.empty(shape=(0,), dtype=np.unicode)
                labeled_authors = []

                predicted_title = np.empty(shape=(0,), dtype=np.unicode)
                predicted_authors = []

                for page_number, page in enumerate(doc.pages[:model_settings.max_page_number]):
                    page_index_in_page_group = index_in_page_group + page_number

                    # find labeled titles and authors
                    page_labels = labels[page_index_in_page_group, :len(page.tokens)]

                    indices_labeled_title = np.where(page_labels == dataprep2.TITLE_LABEL)[0]
                    if len(indices_labeled_title) > 0:
                        labeled_title_on_page = longest_continuous_index_sequence(indices_labeled_title)
                        if len(labeled_title_on_page) > len(labeled_title):
                            labeled_title_on_page = np.take(page.tokens, labeled_title_on_page)
                            labeled_title = labeled_title_on_page

                    indices_labeled_author = np.where(page_labels == dataprep2.AUTHOR_LABEL)[0]
                    for index_sequence in continuous_index_sequences(indices_labeled_author):
                        labeled_authors.append(np.take(page.tokens, index_sequence))

                    # find predicted titles and authors
                    page_predictions = predictions[page_index_in_page_group, :len(page.tokens)]

                    indices_predicted_title = np.where(page_predictions == dataprep2.TITLE_LABEL)[0]
                    if len(indices_predicted_title) > 0:
                        predicted_title_on_page = longest_continuous_index_sequence(indices_predicted_title)
                        if len(predicted_title_on_page) > len(predicted_title):
                            predicted_title_on_page = np.take(page.tokens, predicted_title_on_page)
                            predicted_title = predicted_title_on_page

                    indices_predicted_author = np.where(page_predictions == dataprep2.AUTHOR_LABEL)[0]
                    for index_sequence in continuous_index_sequences(indices_predicted_author):
                        predicted_authors.append(np.take(page.tokens, index_sequence))

                def normalize(s: str) -> str:
                    return unicodedata.normalize("NFKC", s)

                def normalize_author(a: str) -> str:
                    a = a.split(",", 2)
                    if len(a) == 1:
                        a = a[0]
                    else:
                        return "%s %s" % (a[1], a[0])
                    a = normalize(a)
                    a = a.replace(".", " ")
                    a = _multiple_spaces_re.sub(" ", a)
                    return a.strip()

                # print titles
                log_file.write("Gold title:    %s\n" % doc.gold_title)

                labeled_title = " ".join(labeled_title)
                log_file.write("Labeled title: %s\n" % labeled_title)

                predicted_title = " ".join(predicted_title)
                log_file.write("Actual title:  %s\n" % predicted_title)

                # calculate title P/R
                title_score = 0.0
                if normalize(predicted_title) == normalize(doc.gold_title):
                    title_score = 1.0
                log_file.write("Score:         %s\n" % title_score)
                title_prs.append((title_score, title_score))

                # print authors
                gold_authors = ["%s %s" % tuple(gold_author) for gold_author in doc.gold_authors]
                for gold_author in gold_authors:
                    log_file.write("Gold author:      %s\n" % gold_author)

                labeled_authors = [" ".join(ats) for ats in labeled_authors]
                if len(labeled_authors) <= 0:
                    log_file.write("No authors labeled\n")
=======
        for doc in test_docs:
            log_file.write("\nDocument %s\n" % doc.doc_id)

            def continuous_index_sequences(indices: np.array):
                """Given an array like this: [1,2,3,5,6,7,10], this returns continuously increasing
                subsequences, like this: [[1,2,3], [5,6,7], [10]]"""
                if len(indices) <= 0:
                    return []
>>>>>>> d5601f49
                else:
                    for labeled_author in labeled_authors:
                        log_file.write("Labeled author:   %s\n" % labeled_author)

<<<<<<< HEAD
                predicted_authors = [" ".join(ats) for ats in predicted_authors]
                if len(predicted_authors) <= 0:
                    log_file.write("No authors predicted\n")
                else:
                    for predicted_author in predicted_authors:
                        log_file.write("Predicted author: %s\n" % predicted_author)

                # calculate author P/R
                gold_authors = set(map(normalize_author, gold_authors))
                predicted_authors = set(map(normalize_author, predicted_authors))
                precision = 0
                if len(predicted_authors) > 0:
                    precision = len(gold_authors & predicted_authors) / len(predicted_authors)
                recall = 0
                if len(gold_authors) > 0:
                    recall = len(gold_authors & predicted_authors) / len(gold_authors)
                log_file.write("Author P/R:       %.3f / %.3f\n" % (precision, recall))
                author_prs.append((precision, recall))

            # update y_score
            nonlocal y_score
            y_score = [y_score]
            for page_index, doc_page_pair in enumerate(page_group):
                page = doc_page_pair[1]
                y_score.append(raw_predictions[page_index, :len(page.tokens)])
            y_score = np.concatenate(y_score)

            # update y_true
            nonlocal y_true
            y_true = [y_true]
            for page_index, doc_page_pair in enumerate(page_group):
                page = doc_page_pair[1]
                raw_labels_for_page = raw_labels[page_index, :len(page.tokens)]
                y_true_for_page = raw_labels_for_page.astype(np.bool)
                y_true.append(y_true_for_page)
            y_true = np.concatenate(y_true)

        page_group = []
        doc_to_index_in_page_group = []
        for doc in test_docs:
            pages = doc.pages[:model_settings.max_page_number]

            if len(page_group) + len(pages) > model_settings.batch_size:
                # page group is full, let's process it
                process_page_group(page_group, doc_to_index_in_page_group)

                # get started with the next page group
                doc_to_index_in_page_group = []
                page_group = []

            doc_to_index_in_page_group.append((doc, len(page_group)))
            page_group.extend([(doc, page) for page in pages])

        # process the last page group
        process_page_group(page_group, doc_to_index_in_page_group)
=======
            def longest_continuous_index_sequence(indices):
                """Given an array of indices, this returns the longest continuously increasing
                subsequence in the array."""
                return max(continuous_index_sequences(indices), key=len)

            labeled_title = np.empty(shape=(0,), dtype=np.unicode)
            labeled_authors = []

            predicted_title = np.empty(shape=(0,), dtype=np.unicode)
            predicted_authors = []

            for page_number, page in enumerate(doc.pages[:model_settings.max_page_number]):
                page_raw_predictions, page_raw_labels = \
                    docpage_to_results[(doc.doc_id, page.page_number)]

                # find labeled titles and authors
                page_labels = page_raw_labels.argmax(axis=1)

                indices_labeled_title = np.where(page_labels == dataprep2.TITLE_LABEL)[0]
                if len(indices_labeled_title) > 0:
                    labeled_title_on_page = longest_continuous_index_sequence(indices_labeled_title)
                    if len(labeled_title_on_page) > len(labeled_title):
                        labeled_title_on_page = np.take(page.tokens, labeled_title_on_page)
                        labeled_title = labeled_title_on_page

                indices_labeled_author = np.where(page_labels == dataprep2.AUTHOR_LABEL)[0]
                for index_sequence in continuous_index_sequences(indices_labeled_author):
                    labeled_authors.append(np.take(page.tokens, index_sequence))

                # find predicted titles and authors
                page_predictions = page_raw_predictions.argmax(axis=1)

                indices_predicted_title = np.where(page_predictions == dataprep2.TITLE_LABEL)[0]
                if len(indices_predicted_title) > 0:
                    predicted_title_on_page = longest_continuous_index_sequence(indices_predicted_title)
                    if len(predicted_title_on_page) > len(predicted_title):
                        predicted_title_on_page = np.take(page.tokens, predicted_title_on_page)
                        predicted_title = predicted_title_on_page

                indices_predicted_author = np.where(page_predictions == dataprep2.AUTHOR_LABEL)[0]
                for index_sequence in continuous_index_sequences(indices_predicted_author):
                    predicted_authors.append(np.take(page.tokens, index_sequence))

            def normalize(s: str) -> str:
                return unicodedata.normalize("NFKC", s)

            def normalize_author(a: str) -> str:
                a = a.split(",", 2)
                if len(a) == 1:
                    a = a[0]
                else:
                    return "%s %s" % (a[1], a[0])
                a = normalize(a)
                a = a.replace(".", " ")
                a = _multiple_spaces_re.sub(" ", a)
                return a.strip()

            # print titles
            log_file.write("Gold title:    %s\n" % doc.gold_title)

            labeled_title = " ".join(labeled_title)
            log_file.write("Labeled title: %s\n" % labeled_title)

            predicted_title = " ".join(predicted_title)
            log_file.write("Actual title:  %s\n" % predicted_title)

            # calculate title P/R
            title_score = 0.0
            if normalize(predicted_title) == normalize(doc.gold_title):
                title_score = 1.0
            log_file.write("Score:         %s\n" % title_score)
            title_prs.append((title_score, title_score))

            # print authors
            gold_authors = ["%s %s" % tuple(gold_author) for gold_author in doc.gold_authors]
            for gold_author in gold_authors:
                log_file.write("Gold author:      %s\n" % gold_author)

            labeled_authors = [" ".join(ats) for ats in labeled_authors]
            if len(labeled_authors) <= 0:
                log_file.write("No authors labeled\n")
            else:
                for labeled_author in labeled_authors:
                    log_file.write("Labeled author:   %s\n" % labeled_author)

            predicted_authors = [" ".join(ats) for ats in predicted_authors]
            if len(predicted_authors) <= 0:
                log_file.write("No authors predicted\n")
            else:
                for predicted_author in predicted_authors:
                    log_file.write("Predicted author: %s\n" % predicted_author)

            # calculate author P/R
            gold_authors = set(map(normalize_author, gold_authors))
            predicted_authors = set(map(normalize_author, predicted_authors))
            precision = 0
            if len(predicted_authors) > 0:
                precision = len(gold_authors & predicted_authors) / len(predicted_authors)
            recall = 0
            if len(gold_authors) > 0:
                recall = len(gold_authors & predicted_authors) / len(gold_authors)
            log_file.write("Author P/R:       %.3f / %.3f\n" % (precision, recall))
            author_prs.append((precision, recall))

    # Calculate P/R and AUC
    y_score = np.concatenate([raw_prediction for raw_prediction, _ in docpage_to_results.values()])
    y_true = np.concatenate([raw_labels for _, raw_labels in docpage_to_results.values()])
    y_true = y_true.astype(np.bool)
>>>>>>> d5601f49

    # produce some numbers for a spreadsheet
    print()
    scores = sklearn.metrics.average_precision_score(y_true, y_score, average=None)
    print("Areas under the P/R curve:")
    print("\t".join(map(str, dataprep2.POTENTIAL_LABELS)))
    print("\t".join(["%.3f" % score for score in scores]))

    def average_pr(prs):
        p = sum((pr[0] for pr in prs)) / len(prs)
        r = sum((pr[1] for pr in prs)) / len(prs)
        return p, r

    print("TitleP\tTitleR\tAuthorP\tAuthorR")
    print("%.3f\t%.3f\t%.3f\t%.3f" % (average_pr(title_prs) + average_pr(author_prs)))

    return tuple(scores) + average_pr(title_prs) + average_pr(author_prs)
    # This is (auc_none, auc_titles, auc_authors, title_p, title_r, author_p, author_r)


def train(
    start_weights_filename,
    pmc_dir: str,
    training_batches: int=100000,
    test_batches: int=10000,
    model_settings: settings.ModelSettings=settings.default_model_settings,
    output_filename: str=None,
<<<<<<< HEAD
    log_filename: str=None
=======
    log_filename: str=None,
    graph_filename: str=None
>>>>>>> d5601f49
):
    """Returns a trained model using the data in dir as training data"""
    model = model_with_labels(model_settings)
    model.summary()

    if graph_filename is not None:
        from keras.utils import plot_model
        plot_model(model, graph_filename, show_shapes=True)

    if start_weights_filename is not None:
        model.load_weights(start_weights_filename)

    scored_results = []
    def print_scored_results(training_time = None):
        print()
        if training_time is None:
            print("All scores from this run:")
        else:
            print("All scores after %.0f seconds:" % training_time)
        print("time\tbatch_count\tauc_none\tauc_titles\tauc_authors\ttitle_p\ttitle_r\tauthor_p\tauthor_r")
        for time_elapsed, batch_count, ev_result in scored_results:
            print("\t".join(map(str, (time_elapsed, batch_count) + ev_result)))

    if training_batches > 0:
        trained_batches = 0
        while trained_batches < training_batches:
            logging.info("Starting new epoch")
            train_docs = dataprep2.documents(pmc_dir, model_settings, test=False)
            with multiprocessing_generator.ParallelGenerator(
                make_batches(model_settings, train_docs, keep_unlabeled_pages=False),
                max_lookahead=128
            ) as training_data:
            #if True:
            #    training_data = make_batches(model_settings, train_docs, keep_unlabeled_pages=False)
                for batch in training_data:
                    if trained_batches == 0:
                        # It takes a while to get here the first time, since things have to be
                        # loaded from cache, the page pool has to be filled up, and so on, so we
                        # don't officially start until we get here for the first time.
                        start_time = time.time()
                        time_at_last_eval = start_time

                    batch_start_time = time.time()
                    x, y = batch
                    metrics = model.train_on_batch(x, y)

                    trained_batches += 1
                    if trained_batches >= training_batches:
                        logging.info("Training done!")
                        break

                    now = time.time()
                    if trained_batches % 1 == 0:
                        metric_string = ", ".join(
                            ["%s: %.3f" % x for x in zip(model.metrics_names, metrics)]
                        )
                        logging.info(
                            "Trained on %d batches in %.0f s (%.2f bps). Last batch: %.2f s. %s",
                            trained_batches,
                            now - start_time,
                            (now - start_time) / trained_batches,
                            now - batch_start_time,
                            metric_string)
                    time_since_last_eval = now - time_at_last_eval
                    if time_since_last_eval > 60 * 60:
                        logging.info(
                            "It's been %.0f seconds since the last eval. Triggering another one.",
                            time_since_last_eval)

                        eval_start_time = time.time()

                        if output_filename is not None:
                            logging.info("Writing temporary model to %s", output_filename)
                            model.save(output_filename, overwrite=True)
                        ev_result = evaluate_model(
                            model, model_settings, pmc_dir, test_batches, log_filename
                        )  # TODO: batches != docs
                        scored_results.append((now - start_time, trained_batches, ev_result))
                        print_scored_results(now - start_time)

                        eval_end_time = time.time()
                        # adjust start time to ignore the time we spent evaluating
                        start_time += eval_end_time - eval_start_time

                        time_at_last_eval = eval_end_time
        if output_filename is not None:
            logging.info("Writing temporary final model to %s", output_filename)
            model.save(output_filename, overwrite=True)

    logging.info("Triggering final evaluation")
    now = time.time()
    final_ev = evaluate_model(
        model, model_settings, pmc_dir, test_batches, log_filename
    )  # TODO: batches != docs
    scored_results.append((now - start_time, training_batches, final_ev))

    print_scored_results()

    return model


#
# Main program 🎛
#

def main():
    logging.getLogger().setLevel(logging.DEBUG)

    model_settings = settings.default_model_settings

    import argparse
    parser = argparse.ArgumentParser(description="Trains a classifier for PDF Tokens")
    parser.add_argument(
        "--pmc-dir",
        type=str,
        default="/net/nfs.corp/s2-research/science-parse/pmc/",
        help="directory with the PMC data"
    )
    parser.add_argument(
        "--token-vector-size",
        type=int,
        default=model_settings.token_vector_size,
        help="the size of the vectors representing tokens"
    )
    parser.add_argument(
        "--tokens-per-batch", type=int, default=model_settings.tokens_per_batch, help="the number of tokens in a batch"
    )
    parser.add_argument(
        "--start-weights",
        type=str,
        default=None,
        help="filename of existing model to start training from"
    )
    parser.add_argument(
        "-o",
        metavar="file",
        dest="output",
        type=str,
        required=True,
        help="file to write the model to after training"
    )
    parser.add_argument(
        "--training-batches", default=144000, type=int, help="number of batches to train on"
    )
    parser.add_argument(
        "--test-batches", default=10000, type=int, help="number of batches to test on"
    )
    args = parser.parse_args()

    model_settings = model_settings._replace(token_vector_size=args.token_vector_size)
    model_settings = model_settings._replace(tokens_per_batch=args.tokens_per_batch)
    print(model_settings)

    model = train(
        args.start_weights,
        args.pmc_dir,
        args.training_batches,
        args.test_batches,
        model_settings,
        args.output,
<<<<<<< HEAD
        args.output + ".log"
=======
        args.output + ".log",
        args.output + ".png"
>>>>>>> d5601f49
    )

    model.save(args.output, overwrite=True)

if __name__ == "__main__":
    main()<|MERGE_RESOLUTION|>--- conflicted
+++ resolved
@@ -59,17 +59,7 @@
             output_dim=FONT_VECTOR_SIZE)(font_input)
     logging.info("font_embedding:\t%s", font_embedding.shape)
 
-<<<<<<< HEAD
-    numeric_inputs = Input(
-        name='numeric_inputs', batch_shape=(
-            model_settings.batch_size,
-            model_settings.timesteps,
-            10
-        )
-    )
-=======
-    numeric_inputs = Input(name='numeric_inputs', shape=(None, 8))
->>>>>>> d5601f49
+    numeric_inputs = Input(name='numeric_inputs', shape=(None, 10))
     logging.info("numeric_inputs:\t%s", numeric_inputs.shape)
 
     numeric_masked = Masking(name='numeric_masked')(numeric_inputs)
@@ -230,9 +220,9 @@
         return slice
 
 def make_batches(
-    model_settings: settings.ModelSettings,
-    docs: typing.Generator[dataprep2.Document, None, None],
-    keep_unlabeled_pages=True
+        model_settings: settings.ModelSettings,
+        docs: typing.Generator[dataprep2.Document, None, None],
+        keep_unlabeled_pages=True
 ):
     max_page_pool_size = model_settings.tokens_per_batch // 4    # rule of thumb
     page_pool = PagePool()
@@ -283,11 +273,6 @@
             test_doc_count,
             len(test_docs))
 
-<<<<<<< HEAD
-    # these are arrays for calculating P/R curves, in the format that scikit insists on for them
-    y_score = np.empty([0, len(dataprep2.POTENTIAL_LABELS)], dtype="f4")
-    y_true = np.empty([0, len(dataprep2.POTENTIAL_LABELS)], dtype="bool")
-=======
     page_pool = PagePool()
     for doc in test_docs:
         for page in doc.pages:
@@ -312,136 +297,12 @@
     #
     # Summarize and print results
     #
->>>>>>> d5601f49
 
     # these are arrays of tuples (precision, recall) to produce an SPV1-style metric
     title_prs = []
     author_prs = []
 
     with open(log_filename, "w") as log_file:
-<<<<<<< HEAD
-        def process_page_group(page_group, doc_to_index_in_page_group):
-            # fill up the batch with copies of the last page
-            # We need to have the exact number of pages, so we just fill it up with fluff.
-            padded_page_group = page_group.copy()
-            while len(padded_page_group) < model_settings.batch_size:
-                padded_page_group.append(page_group[-1])
-            assert len(padded_page_group) == model_settings.batch_size
-
-            # process the pages
-            predictions = []
-            labels = []
-            model.reset_states()
-            for batch in make_batches_from_page_group(model_settings, padded_page_group):
-                if batch is None:
-                    model.reset_states()
-                    continue
-                x, y = batch
-
-                prediction = model.predict_on_batch(x)
-                predictions.append(prediction)
-
-                labels.append(y)
-
-            raw_predictions = np.concatenate(predictions, axis=1)
-            predictions = raw_predictions.argmax(axis=2)
-
-            raw_labels = np.concatenate(labels, axis=1)
-            labels = raw_labels.argmax(axis=2)
-
-            # print output
-            for doc, index_in_page_group in doc_to_index_in_page_group:
-                log_file.write("\nDocument %s\n" % doc.doc_id)
-
-                def continuous_index_sequences(indices: np.array):
-                    """Given an array like this: [1,2,3,5,6,7,10], this returns continuously increasing
-                    subsequences, like this: [[1,2,3], [5,6,7], [10]]"""
-                    if len(indices) <= 0:
-                        return []
-                    else:
-                        return np.split(indices, np.where(np.diff(indices) != 1)[0]+1)
-
-                def longest_continuous_index_sequence(indices):
-                    """Given an array of indices, this returns the longest continuously increasing
-                    subsequence in the array."""
-                    return max(continuous_index_sequences(indices), key=len)
-
-                labeled_title = np.empty(shape=(0,), dtype=np.unicode)
-                labeled_authors = []
-
-                predicted_title = np.empty(shape=(0,), dtype=np.unicode)
-                predicted_authors = []
-
-                for page_number, page in enumerate(doc.pages[:model_settings.max_page_number]):
-                    page_index_in_page_group = index_in_page_group + page_number
-
-                    # find labeled titles and authors
-                    page_labels = labels[page_index_in_page_group, :len(page.tokens)]
-
-                    indices_labeled_title = np.where(page_labels == dataprep2.TITLE_LABEL)[0]
-                    if len(indices_labeled_title) > 0:
-                        labeled_title_on_page = longest_continuous_index_sequence(indices_labeled_title)
-                        if len(labeled_title_on_page) > len(labeled_title):
-                            labeled_title_on_page = np.take(page.tokens, labeled_title_on_page)
-                            labeled_title = labeled_title_on_page
-
-                    indices_labeled_author = np.where(page_labels == dataprep2.AUTHOR_LABEL)[0]
-                    for index_sequence in continuous_index_sequences(indices_labeled_author):
-                        labeled_authors.append(np.take(page.tokens, index_sequence))
-
-                    # find predicted titles and authors
-                    page_predictions = predictions[page_index_in_page_group, :len(page.tokens)]
-
-                    indices_predicted_title = np.where(page_predictions == dataprep2.TITLE_LABEL)[0]
-                    if len(indices_predicted_title) > 0:
-                        predicted_title_on_page = longest_continuous_index_sequence(indices_predicted_title)
-                        if len(predicted_title_on_page) > len(predicted_title):
-                            predicted_title_on_page = np.take(page.tokens, predicted_title_on_page)
-                            predicted_title = predicted_title_on_page
-
-                    indices_predicted_author = np.where(page_predictions == dataprep2.AUTHOR_LABEL)[0]
-                    for index_sequence in continuous_index_sequences(indices_predicted_author):
-                        predicted_authors.append(np.take(page.tokens, index_sequence))
-
-                def normalize(s: str) -> str:
-                    return unicodedata.normalize("NFKC", s)
-
-                def normalize_author(a: str) -> str:
-                    a = a.split(",", 2)
-                    if len(a) == 1:
-                        a = a[0]
-                    else:
-                        return "%s %s" % (a[1], a[0])
-                    a = normalize(a)
-                    a = a.replace(".", " ")
-                    a = _multiple_spaces_re.sub(" ", a)
-                    return a.strip()
-
-                # print titles
-                log_file.write("Gold title:    %s\n" % doc.gold_title)
-
-                labeled_title = " ".join(labeled_title)
-                log_file.write("Labeled title: %s\n" % labeled_title)
-
-                predicted_title = " ".join(predicted_title)
-                log_file.write("Actual title:  %s\n" % predicted_title)
-
-                # calculate title P/R
-                title_score = 0.0
-                if normalize(predicted_title) == normalize(doc.gold_title):
-                    title_score = 1.0
-                log_file.write("Score:         %s\n" % title_score)
-                title_prs.append((title_score, title_score))
-
-                # print authors
-                gold_authors = ["%s %s" % tuple(gold_author) for gold_author in doc.gold_authors]
-                for gold_author in gold_authors:
-                    log_file.write("Gold author:      %s\n" % gold_author)
-
-                labeled_authors = [" ".join(ats) for ats in labeled_authors]
-                if len(labeled_authors) <= 0:
-                    log_file.write("No authors labeled\n")
-=======
         for doc in test_docs:
             log_file.write("\nDocument %s\n" % doc.doc_id)
 
@@ -450,68 +311,9 @@
                 subsequences, like this: [[1,2,3], [5,6,7], [10]]"""
                 if len(indices) <= 0:
                     return []
->>>>>>> d5601f49
                 else:
-                    for labeled_author in labeled_authors:
-                        log_file.write("Labeled author:   %s\n" % labeled_author)
-
-<<<<<<< HEAD
-                predicted_authors = [" ".join(ats) for ats in predicted_authors]
-                if len(predicted_authors) <= 0:
-                    log_file.write("No authors predicted\n")
-                else:
-                    for predicted_author in predicted_authors:
-                        log_file.write("Predicted author: %s\n" % predicted_author)
-
-                # calculate author P/R
-                gold_authors = set(map(normalize_author, gold_authors))
-                predicted_authors = set(map(normalize_author, predicted_authors))
-                precision = 0
-                if len(predicted_authors) > 0:
-                    precision = len(gold_authors & predicted_authors) / len(predicted_authors)
-                recall = 0
-                if len(gold_authors) > 0:
-                    recall = len(gold_authors & predicted_authors) / len(gold_authors)
-                log_file.write("Author P/R:       %.3f / %.3f\n" % (precision, recall))
-                author_prs.append((precision, recall))
-
-            # update y_score
-            nonlocal y_score
-            y_score = [y_score]
-            for page_index, doc_page_pair in enumerate(page_group):
-                page = doc_page_pair[1]
-                y_score.append(raw_predictions[page_index, :len(page.tokens)])
-            y_score = np.concatenate(y_score)
-
-            # update y_true
-            nonlocal y_true
-            y_true = [y_true]
-            for page_index, doc_page_pair in enumerate(page_group):
-                page = doc_page_pair[1]
-                raw_labels_for_page = raw_labels[page_index, :len(page.tokens)]
-                y_true_for_page = raw_labels_for_page.astype(np.bool)
-                y_true.append(y_true_for_page)
-            y_true = np.concatenate(y_true)
-
-        page_group = []
-        doc_to_index_in_page_group = []
-        for doc in test_docs:
-            pages = doc.pages[:model_settings.max_page_number]
-
-            if len(page_group) + len(pages) > model_settings.batch_size:
-                # page group is full, let's process it
-                process_page_group(page_group, doc_to_index_in_page_group)
-
-                # get started with the next page group
-                doc_to_index_in_page_group = []
-                page_group = []
-
-            doc_to_index_in_page_group.append((doc, len(page_group)))
-            page_group.extend([(doc, page) for page in pages])
-
-        # process the last page group
-        process_page_group(page_group, doc_to_index_in_page_group)
-=======
+                    return np.split(indices, np.where(np.diff(indices) != 1)[0]+1)
+
             def longest_continuous_index_sequence(indices):
                 """Given an array of indices, this returns the longest continuously increasing
                 subsequence in the array."""
@@ -620,7 +422,6 @@
     y_score = np.concatenate([raw_prediction for raw_prediction, _ in docpage_to_results.values()])
     y_true = np.concatenate([raw_labels for _, raw_labels in docpage_to_results.values()])
     y_true = y_true.astype(np.bool)
->>>>>>> d5601f49
 
     # produce some numbers for a spreadsheet
     print()
@@ -648,12 +449,8 @@
     test_batches: int=10000,
     model_settings: settings.ModelSettings=settings.default_model_settings,
     output_filename: str=None,
-<<<<<<< HEAD
-    log_filename: str=None
-=======
     log_filename: str=None,
     graph_filename: str=None
->>>>>>> d5601f49
 ):
     """Returns a trained model using the data in dir as training data"""
     model = model_with_labels(model_settings)
@@ -814,12 +611,8 @@
         args.test_batches,
         model_settings,
         args.output,
-<<<<<<< HEAD
-        args.output + ".log"
-=======
         args.output + ".log",
         args.output + ".png"
->>>>>>> d5601f49
     )
 
     model.save(args.output, overwrite=True)
