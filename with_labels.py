--- conflicted
+++ resolved
@@ -27,64 +27,13 @@
 
 def model_with_labels(model_settings: settings.ModelSettings):
     """Returns an untrained model that predicts the next token in a stream of PDF tokens."""
-<<<<<<< HEAD
-    numeric_inputs = Input(
-        name='numeric_inputs', batch_shape=(
-            model_settings.batch_size,
-            model_settings.timesteps,
-            2
-        )
-    )
-=======
-    PAGENO_VECTOR_SIZE = model_settings.max_page_number * 2
-    pageno_input = Input(name='pageno_input', shape=(None,))
-    logging.info("pageno_input:\t%s", pageno_input.shape)
-    pageno_embedding = \
-        Embedding(
-            name='pageno_embedding',
-            mask_zero=True,
-            input_dim=model_settings.max_page_number+1,    # one for the mask
-            output_dim=PAGENO_VECTOR_SIZE)(pageno_input)
-    logging.info("pageno_embedding:\t%s", pageno_embedding.shape)
-
-    token_input = Input(name='token_input', shape=(None,))
-    logging.info("token_input:\t%s", token_input.shape)
-    token_embedding = \
-        Embedding(
-            name='token_embedding',
-            mask_zero=True,
-            input_dim=model_settings.token_hash_size+1,    # one for the mask
-            output_dim=model_settings.token_vector_size)(token_input)
-    logging.info("token_embedding:\t%s", token_embedding.shape)
-
-    FONT_VECTOR_SIZE = 10
-    font_input = Input(name='font_input', shape=(None,))
-    logging.info("font_input:\t%s", font_input.shape)
-    font_embedding = \
-        Embedding(
-            name='font_embedding',
-            mask_zero=True,
-            input_dim=model_settings.font_hash_size+1,    # one for the mask
-            output_dim=FONT_VECTOR_SIZE)(font_input)
-    logging.info("font_embedding:\t%s", font_embedding.shape)
-
-    numeric_inputs = Input(name='numeric_inputs', shape=(None, 10))
->>>>>>> 4cbc8631
+    numeric_inputs = Input(name='numeric_inputs', shape=(None, 2))
     logging.info("numeric_inputs:\t%s", numeric_inputs.shape)
 
     numeric_masked = Masking(name='numeric_masked')(numeric_inputs)
     logging.info("numeric_masked:\t%s", numeric_masked.shape)
 
-<<<<<<< HEAD
-    lstm = LSTM(units=1024, return_sequences=True, stateful=True)(numeric_inputs)
-=======
-    pdftokens_combined = Concatenate(
-        name='pdftoken_combined', axis=2
-    )([pageno_embedding, token_embedding, font_embedding, numeric_masked])
-    logging.info("pdftokens_combined:\t%s", pdftokens_combined.shape)
-
-    lstm = Bidirectional(LSTM(units=1024, return_sequences=True))(pdftokens_combined)
->>>>>>> 4cbc8631
+    lstm = Bidirectional(LSTM(units=1024, return_sequences=True))(numeric_inputs)
     logging.info("lstm:\t%s", lstm.shape)
 
     one_hot_output = TimeDistributed(Dense(len(dataprep2.POTENTIAL_LABELS)))(lstm)
@@ -155,14 +104,6 @@
     batch_inputs = np.stack(batch_inputs)
     batch_outputs = np.stack(batch_outputs)
 
-<<<<<<< HEAD
-    for start_index in range(0, padding_length, model_settings.timesteps):
-        end_index = start_index + model_settings.timesteps
-        inputs = batch_inputs[:, start_index:end_index, :]
-        outputs = batch_outputs[:, start_index:end_index, :]
-        yield inputs, outputs
-
-=======
     return batch_inputs, batch_outputs
 
 
@@ -228,12 +169,11 @@
         slice = self._prepare_slice_for_release(slice, desired_slice_size)
         self.slice_start = 0
         return slice
->>>>>>> 4cbc8631
 
 def make_batches(
-        model_settings: settings.ModelSettings,
-        docs: typing.Generator[dataprep2.Document, None, None],
-        keep_unlabeled_pages=True
+    model_settings: settings.ModelSettings,
+    docs: typing.Generator[dataprep2.Document, None, None],
+    keep_unlabeled_pages=True
 ):
     max_page_pool_size = model_settings.tokens_per_batch // 4    # rule of thumb
     page_pool = PagePool()
