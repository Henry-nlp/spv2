--- conflicted
+++ resolved
@@ -26,80 +26,20 @@
 # Make Model 👯
 #
 
-<<<<<<< HEAD
-def model_with_labels(model_settings: settings.ModelSettings):
-    """Returns an untrained model that predicts the next token in a stream of PDF tokens."""
-    numeric_inputs = Input(name='numeric_inputs', shape=(None, 2))
-=======
 def model_with_labels(
     model_settings: settings.ModelSettings,
     embeddings: dataprep2.CombinedEmbeddings
 ):
-    PAGENO_VECTOR_SIZE = model_settings.max_page_number * 2
-    pageno_input = Input(name='pageno_input', shape=(None,))
-    logging.info("pageno_input:\t%s", pageno_input.shape)
-    pageno_embedding = \
-        Embedding(
-            name='pageno_embedding',
-            mask_zero=True,
-            input_dim=model_settings.max_page_number+1,    # one for the mask
-            output_dim=PAGENO_VECTOR_SIZE)(pageno_input)
-    logging.info("pageno_embedding:\t%s", pageno_embedding.shape)
-
-    token_input = Input(name='token_input', shape=(None,))
-    logging.info("token_input:\t%s", token_input.shape)
-    token_embedding = \
-        Embedding(
-            name='token_embedding',
-            mask_zero=True,
-            input_dim=embeddings.vocab_size()+1,    # one for the mask
-            output_dim=embeddings.dimensions(),
-            weights=[embeddings.matrix_for_keras()])(token_input)
-    logging.info("token_embedding:\t%s", token_embedding.shape)
-
-    FONT_VECTOR_SIZE = 10
-    font_input = Input(name='font_input', shape=(None,))
-    logging.info("font_input:\t%s", font_input.shape)
-    font_embedding = \
-        Embedding(
-            name='font_embedding',
-            mask_zero=True,
-            input_dim=model_settings.font_hash_size+1,    # one for the mask
-            output_dim=FONT_VECTOR_SIZE)(font_input)
-    logging.info("font_embedding:\t%s", font_embedding.shape)
-
-    numeric_inputs = Input(name='numeric_inputs', shape=(None, 15))
->>>>>>> 77cd2c79
+    numeric_inputs = Input(name='numeric_inputs', shape=(None, 2))
     logging.info("numeric_inputs:\t%s", numeric_inputs.shape)
 
     numeric_masked = Masking(name='numeric_masked')(numeric_inputs)
     logging.info("numeric_masked:\t%s", numeric_masked.shape)
 
-<<<<<<< HEAD
     one_hot_output = TimeDistributed(Dense(len(dataprep2.POTENTIAL_LABELS)))(numeric_masked)
-=======
-    pdftokens_combined = Concatenate(
-        name='pdftoken_combined', axis=2
-    )([pageno_embedding, token_embedding, font_embedding, numeric_masked])
-    logging.info("pdftokens_combined:\t%s", pdftokens_combined.shape)
-
-    churned_tokens = TimeDistributed(Dense(1024), name="churned_tokens")(pdftokens_combined)
-    logging.info("churned_tokens:\t%s", churned_tokens.shape)
-
-    lstm1 = Bidirectional(LSTM(units=512, return_sequences=True))(churned_tokens)
-    logging.info("lstm1:\t%s", lstm1.shape)
-
-    lstm2 = Bidirectional(LSTM(units=512, return_sequences=True))(lstm1)
-    logging.info("lstm2:\t%s", lstm2.shape)
-
-    one_hot_output = TimeDistributed(
-        Dense(len(dataprep2.POTENTIAL_LABELS)),
-        name="one_hot_output"
-    )(lstm2)
->>>>>>> 77cd2c79
     logging.info("one_hot_output:\t%s", one_hot_output.shape)
 
-    softmax = TimeDistributed(Activation('softmax'), name="softmax")(one_hot_output)
+    softmax = TimeDistributed(Activation('softmax'))(one_hot_output)
     logging.info("softmax:\t%s", softmax.shape)
 
     model = Model(inputs=[numeric_inputs], outputs=softmax)
@@ -124,7 +64,7 @@
         logging.error("Error in document %s", doc.doc_id)
         raise
 
-    return numeric_inputs[:,8:10], labels_one_hot
+    return numeric_inputs[:,15:17], labels_one_hot
 
 def page_length_for_doc_page_pair(doc_page_pair) -> int:
     return len(doc_page_pair[1].tokens)
