apiVersion: batch/v1
kind: Job
metadata:
  name: spv2-dbworker-v2
  namespace: spv2
  labels:
    contact: dirkg
spec:
  parallelism: 8
  template:
    spec:
      restartPolicy: OnFailure
      containers:
<<<<<<< HEAD
        - name: spv2-dbworker-v2
          image: 896129387501.dkr.ecr.us-west-2.amazonaws.com/spv2/db_worker:2.8
=======
        - name: spv2-dbworker
          image: 896129387501.dkr.ecr.us-west-2.amazonaws.com/spv2/db_worker:1.14
>>>>>>> 4d51ffa0
          resources:
            requests:
              cpu: 12
              memory: 8Gi
          env:
            - name: AWS_ACCESS_KEY_ID
              valueFrom:
                secretKeyRef:
                  name: spv2-secrets
                  key: aws-access-key-id
            - name: AWS_SECRET_ACCESS_KEY
              valueFrom:
                secretKeyRef:
                  name: spv2-secrets
                  key: aws-secret-access-key
            - name: AWS_DEFAULT_REGION
              valueFrom:
                secretKeyRef:
                  name: spv2-secrets
                  key: aws-default-region
            - name: AWS_REGION
              valueFrom:
                secretKeyRef:
                  name: spv2-secrets
                  key: aws-default-region
            - name: SPV2_PASSWORD
              valueFrom:
                secretKeyRef:
                  name: spv2-secrets
                  key: rds-password
            - name: SPV2_ROOT_PASSWORD
              valueFrom:
                secretKeyRef:
                  name: spv2-secrets
                  key: rds-root-password
            - name: DATADOG_API_KEY
              valueFrom:
                secretKeyRef:
                  name: datadog-secrets
                  key: api-key<|MERGE_RESOLUTION|>--- conflicted
+++ resolved
@@ -11,13 +11,8 @@
     spec:
       restartPolicy: OnFailure
       containers:
-<<<<<<< HEAD
         - name: spv2-dbworker-v2
           image: 896129387501.dkr.ecr.us-west-2.amazonaws.com/spv2/db_worker:2.8
-=======
-        - name: spv2-dbworker
-          image: 896129387501.dkr.ecr.us-west-2.amazonaws.com/spv2/db_worker:1.14
->>>>>>> 4d51ffa0
           resources:
             requests:
               cpu: 12
