--- conflicted
+++ resolved
@@ -5,8 +5,5 @@
 h5py
 sklearn
 cffi
-<<<<<<< HEAD
 intervaltree
-=======
-pydot_ng
->>>>>>> d5601f49
+pydot_ng