import logging
import psycopg2
import psycopg2.extras
import os
import time
import typing
import asyncio
import aiohttp
import json

class DBTodoList:
    EXPECTED_VERSION = 1

    def __init__(
        self,
        host: str,
        port: int,
        dbname: str,
        user: str,
        password: str,
        root_user: str,
        root_password: str
    ):
        self.conn = psycopg2.connect(
            host=host,
            port=port,
            dbname=dbname,
            user=user,
            password=password)

        version = self.get_schema_version()

        # bring us up to version 1
        if version < 1:
            root_conn = psycopg2.connect(
                    host=host,
                    port=port,
                    dbname=dbname,
                    user=root_user,
                    password=root_password)
            try:
                with root_conn, root_conn.cursor() as root_cur:
                    logging.info("Updating database to version 1")

                    root_cur.execute("CREATE TABLE settings (key VARCHAR PRIMARY KEY, value VARCHAR);")

                    root_cur.execute("GRANT SELECT ON settings TO %s;" % user)

                    root_cur.execute("""
                        CREATE TYPE processing_status AS ENUM (
                          'Scheduled',
                          'Processing',
                          'Done',
                          'Failed'
                        );
                    """)

                    root_cur.execute("""
                        CREATE TABLE tasks (
                          modelVersion SMALLINT NOT NULL,
                          paperId CHAR(40) NOT NULL,
                          status processing_status NOT NULL DEFAULT 'Scheduled'::processing_status,
                          statusChanged TIMESTAMP NOT NULL DEFAULT NOW(),
                          attempts SMALLINT NOT NULL DEFAULT 0,
                          result JSONB,
                          PRIMARY KEY (modelVersion, paperId)
                        );
                    """)

                    root_cur.execute("GRANT SELECT, INSERT, UPDATE ON tasks TO %s;" % user)

                    root_cur.execute("""
                        CREATE FUNCTION update_status_changed_trigger() RETURNS TRIGGER AS $$
                          BEGIN
                              NEW.statusChanged := NOW();
                              RETURN NEW;
                          END
                        $$ LANGUAGE plpgsql;
                    """)

                    root_cur.execute("""
                        CREATE TRIGGER update_status_changed
                        BEFORE UPDATE OF status ON tasks
                        FOR EACH ROW
                        EXECUTE PROCEDURE update_status_changed_trigger();
                    """)

                    root_cur.execute("""
                        CREATE FUNCTION effective_status_fn (
                          status processing_status,
                          statusChanged TIMESTAMP,
                          attempts SMALLINT
                        ) RETURNS processing_status
                        RETURNS NULL ON NULL INPUT
                        AS
                        $$
                        SELECT CASE
                          WHEN
                            -- scheduled more than five times
                            status = 'Scheduled'::processing_status AND
                            attempts >= 5
                            THEN 'Failed'::processing_status
                          WHEN
                            -- processing expired, and scheduled more than five times
                            status = 'Processing'::processing_status AND
                            statusChanged + interval '5 minutes' < NOW() AND
                            attempts >= 5
                            THEN 'Failed'::processing_status
                          WHEN
                            -- processing expired
                            status = 'Processing'::processing_status AND
                            statusChanged + interval '5 minutes' < NOW()
                            THEN 'Scheduled'::processing_status                        
                          ELSE status 
                        END
                        $$ LANGUAGE SQL IMMUTABLE;
                    """)

                    root_cur.execute("""
                        CREATE VIEW tasks_with_status AS
                          SELECT *, effective_status_fn(status, statusChanged, attempts) 
                          AS effectiveStatus
                          FROM tasks;
                    """)

                    root_cur.execute("""
                        CREATE INDEX ON tasks(modelversion, attempts) WHERE
                          status = 'Scheduled'::processing_status OR
                          status = 'Processing'::processing_status;
                    """)

                    root_cur.execute("GRANT SELECT, INSERT, UPDATE ON tasks_with_status TO %s;" % user)

                    # set the version number
                    root_cur.execute("INSERT INTO settings (key, value) VALUES ('version', 1);")
                    root_conn.commit()
                    version = 1
            finally:
                root_conn.close()

        logging.info("Database is at version %d", version)

    def get_schema_version(self):
        try:
            with self.conn.cursor() as cur:
                cur.execute("SELECT value FROM settings WHERE key = 'version'")
                return int(cur.fetchone()[0])
        except psycopg2.ProgrammingError as e:
            if 'relation "settings" does not exist' in str(e):
                self.conn.rollback()
                return 0
            else:
                raise

    def get_batch_to_process(self, model_version: int, max_batch_size: int=100):
        try:
            with self.conn.cursor() as cur:
                cur.execute("""
                    WITH selected AS (
                      SELECT modelversion, paperid
                      FROM tasks_with_status
                      WHERE
                        ( -- not necessary, but should result in better use of the index
                          status = 'Scheduled'::PROCESSING_STATUS OR
                          status = 'Processing'::PROCESSING_STATUS
                        ) AND
                        effectivestatus = 'Scheduled'::processing_status AND
                        attempts < 5 AND
                        modelversion = %s
                      LIMIT %s
                      FOR UPDATE SKIP LOCKED
                    )
                    UPDATE tasks_with_status ts
                    SET
                      status = 'Processing'::processing_status,
                      attempts = ts.attempts + 1
                    FROM selected
                    WHERE
                      selected.paperid = ts.paperid AND
                      selected.modelversion = ts.modelversion
                    RETURNING ts.paperid
                """, (model_version, max_batch_size))

                paper_ids = cur.fetchall()
            self.conn.commit()
        except:
            self.conn.rollback()
            raise

        return [x[0] for x in paper_ids]

    def post_results(self, model_version: int, paper_id_to_result):
        try:
            with self.conn.cursor() as cur:
                psycopg2.extras.execute_batch(
                    cur,
                    """INSERT INTO tasks (modelversion, paperid, status, attempts, result)
                    VALUES (%s, %s, 'Done'::processing_status, 1, %s)
                    ON CONFLICT (modelversion, paperid) DO UPDATE SET 
                      status = EXCLUDED.status,
                      result = EXCLUDED.result""",
                    [
                        (model_version, pid, psycopg2.extras.Json(result))
                        for pid, result in paper_id_to_result.items()
                    ]
                )
            self.conn.commit()
        except:
            self.conn.rollback()
            raise

    def post_errors(self, model_version: int, paper_id_to_error):
        try:
            with self.conn.cursor() as cur:
                psycopg2.extras.execute_batch(
                    cur,
                    """INSERT INTO tasks (modelversion, paperid, status, attempts, result)
                    VALUES (%s, %s, 'Scheduled'::processing_status, 1, %s)
                    ON CONFLICT (modelversion, paperid) DO UPDATE SET 
                      status = EXCLUDED.status,
                      result = EXCLUDED.result""",
                    [
                        (model_version, pid, psycopg2.extras.Json(result))
                        for pid, result in paper_id_to_error.items()
                    ]
                )
            self.conn.commit()
        except:
            self.conn.rollback()
            raise

def _send_all(source, dest, nbytes: int = None):
    nsent = 0
    while nbytes is None or nsent < nbytes:
        tosend = 64 * 1024
        if nbytes is not None:
            tosend = min(tosend, nbytes - nsent)
        buf = source.read(tosend)
        if not buf:
            break
        dest.write(buf)
        nsent += len(buf)
    dest.flush()

def _sanitize_for_json(s: typing.Optional[str]) -> typing.Optional[str]:
    if s is not None:
        return s.replace("\0", "\ufffd")
    else:
        return None

def main():
    import tempfile
    import argparse
    import h5py
    import datadog

    import settings
    import dataprep2

    if os.name != 'nt':
        import manhole
        manhole.install()

    logging.getLogger().setLevel(logging.INFO)
    logging.basicConfig(format='%(asctime)s %(thread)d %(levelname)s %(message)s', level=logging.INFO)

    default_password = os.environ.get("SPV2_PASSWORD")
    default_root_password = os.environ.get("SPV2_ROOT_PASSWORD")
    default_dataprep_host = os.environ.get("SPV2_DATAPREP_V2_SERVICE_HOST", "localhost")
    default_dataprep_port = int(os.environ.get("SPV2_DATAPREP_V2_SERVICE_PORT", "8080"))

    parser = argparse.ArgumentParser(description="Trains a classifier for PDF Tokens")
    parser.add_argument(
        "--host",
        type=str,
        default="localhost",
        help="database host"
    )
    parser.add_argument(
        "--port",
        type=int,
        default=5432,
        help="database port"
    )
    parser.add_argument(
        "--dbname",
        type=str,
        default="spv2",
        help="database name"
    )
    parser.add_argument(
        "--user",
        type=str,
        default="spv2",
        help="database user"
    )
    parser.add_argument(
        "--password",
        type=str,
        default=default_password,
        help="database password"
    )
    parser.add_argument(
        "--root-user",
        type=str,
        default="root",
        help="database user"
    )
    parser.add_argument(
        "--root-password",
        type=str,
        default=default_root_password,
        help="database password"
    )
    parser.add_argument(
        "--dataprep-host",
        type=str,
        default=default_dataprep_host,
        help="Host where the dataprep service is running"
    )
    parser.add_argument(
        "--dataprep-port",
        type=str,
        default=default_dataprep_port,
        help="Port where the dataprep service is running"
    )
    args = parser.parse_args()

    todo_list = DBTodoList(
        host = args.host,
        port = args.port,
        dbname = args.dbname,
        user = args.user,
        password = args.password,
        root_user = args.root_user,
        root_password = args.root_password
    )

    # start datadog
    datadog.initialize(api_key=os.environ.get("DATADOG_API_KEY"))
    stats = datadog.ThreadStats()
    stats.start()
    datadog_prefix = args.host.split(".")[0]
    if datadog_prefix.startswith("spv2-"):
        datadog_prefix = datadog_prefix[5:]
    datadog_prefix = "spv2.%s." % datadog_prefix

    logging.info("Loading model settings ...")
    model_settings = settings.default_model_settings

    logging.info("Loading token statistics ...")
    token_stats = dataprep2.TokenStatistics("model/all.tokenstats3.gz")

    logging.info("Loading embeddings ...")
    embeddings = dataprep2.CombinedEmbeddings(
        token_stats,
        dataprep2.GloveVectors(model_settings.glove_vectors),
        model_settings.embedded_tokens_fraction
    )

    import with_labels  # Heavy import, so we do it here
    model = with_labels.model_with_labels(model_settings, embeddings)
<<<<<<< HEAD
    model.load_weights("model/C27.h5")
    model_version = 2

    logging.info("Starting to process tasks")
    total_paper_ids_processed = 0
    start_time = time.time()
    last_time_with_paper_ids = start_time

    def featurized_tokens_filenames() -> typing.Generator[typing.Tuple[tempfile.TemporaryDirectory, str], None, None]:
        # async http stuff
        async_event_loop = asyncio.new_event_loop()
        asyncio.set_event_loop(async_event_loop)
        connector = aiohttp.TCPConnector(loop=async_event_loop, force_close=True)
        session = aiohttp.ClientSession(connector=connector, read_timeout=120, conn_timeout=120)
        write_lock = asyncio.Lock()
        async def write_json_tokens_to_file(paper_id: str, json_file):
            url = "http://%s:%d/v1/json/paperid/%s" % (args.dataprep_host, args.dataprep_port, paper_id)
            attempts_left = 5
            with tempfile.NamedTemporaryFile(prefix="SPv2DBWorker-%s-" % paper_id, suffix=".json") as f:
                f.seek(0)
                f.truncate()
                while True:
                    attempts_left -= 1
                    try:
                        async with session.get(url) as response:
                            if response.status == 200:
                                # We write to a tempfile first, because we don't want to end up with
                                # half-written json if something goes wrong while reading from the
                                # socket.
                                while True:
                                    chunk = await response.content.read(1024 * 1024)
                                    if not chunk:
                                        break
                                    f.write(chunk)
                                stats.increment(datadog_prefix + "dataprep.success")
                                break
=======
    model.load_weights("model/B40.h5")
    model_version = 1

    # async http stuff
    async_event_loop = asyncio.get_event_loop()
    connector = aiohttp.TCPConnector(loop=async_event_loop, force_close=True)
    session = aiohttp.ClientSession(connector=connector, read_timeout=120, conn_timeout=120)
    write_lock = asyncio.Lock()
    async def write_json_tokens_to_file(paper_id: str, json_file):
        url = "http://%s:%d/v1/json/paperid/%s" % (args.dataprep_host, args.dataprep_port, paper_id)
        attempts_left = 5
        with tempfile.NamedTemporaryFile(prefix="SPv2DBWorker-%s-" % paper_id, suffix=".json") as f:
            f.seek(0)
            f.truncate()
            def write_json_to_output(json_object):
                f.write(json.dumps(json_object).encode("utf-8"))
            while True:
                attempts_left -= 1
                try:
                    async with session.get(url) as response:
                        if response.status == 200:
                            # We write to a tempfile first, because we don't want to end up with
                            # half-written json if something goes wrong while reading from the
                            # socket.
                            while True:
                                chunk = await response.content.read(1024 * 1024)
                                if not chunk:
                                    break
                                f.write(chunk)
                            stats.increment(datadog_prefix + "dataprep.success")
                            break
                        else:
                            stats.increment(datadog_prefix + "dataprep.failure")
                            if attempts_left > 0:
                                logging.error(
                                    "Error %d from dataprep server for paper id %s. %d attempts left.",
                                    response.status,
                                    paper_id,
                                    attempts_left)
>>>>>>> 4d51ffa0
                            else:
                                stats.increment(datadog_prefix + "dataprep.failure")
                                if attempts_left > 0:
                                    logging.error(
                                        "Error %d from dataprep server for paper id %s. %d attempts left.",
                                        response.status,
                                        paper_id,
                                        attempts_left)
                                else:
                                    stats.increment(datadog_prefix + "dataprep.gave_up")
                                    logging.error(
                                        "Error %d from dataprep server for paper id %s. Giving up.",
                                        response.status,
                                        paper_id)
                                    error = {
                                        "error": {
                                            "message": "Status %s from dataprep server" % response.status,
                                            "stackTrace": None,
                                            "docName": "%s.pdf" % paper_id
                                        }
                                    }
                                    json.dump(error, f)
                                    break
                    except Exception as e:
                        stats.increment(datadog_prefix + "dataprep.failure")
                        if attempts_left > 0:
                            logging.error(
                                "Error %r from dataprep server for paper id %s. %d attempts left.",
                                e,
                                paper_id,
                                attempts_left)
                        else:
                            stats.increment(datadog_prefix + "dataprep.gave_up")
                            logging.error(
                                "Error %r from dataprep server for paper id %s. Giving up.",
                                e,
                                paper_id)
                            error = {
                                "error": {
                                    "message": "Error %r while contacting dataprep server" % e,
                                    "stackTrace": None,
                                    "docName": "%s.pdf" % paper_id
                                }
<<<<<<< HEAD
                            }
                            json.dump(error, f)
                            break
=======
                                write_json_to_output(error)
                                break
                except Exception as e:
                    stats.increment(datadog_prefix + "dataprep.failure")
                    if attempts_left > 0:
                        logging.error(
                            "Error %r from dataprep server for paper id %s. %d attempts left.",
                            e,
                            paper_id,
                            attempts_left)
                    else:
                        stats.increment(datadog_prefix + "dataprep.gave_up")
                        logging.error(
                            "Error %r from dataprep server for paper id %s. Giving up.",
                            e,
                            paper_id)
                        error = {
                            "error": {
                                "message": "Error %r while contacting dataprep server" % e,
                                "stackTrace": None,
                                "docName": "%s.pdf" % paper_id
                            }
                        }
                        write_json_to_output(error)
                        break
>>>>>>> 4d51ffa0

                # append the tempfile to the json file
                f.flush()
                f.seek(0)
                with await write_lock:
                    _send_all(f, json_file)

        processing_timeout = 600
        while True:
            paper_ids = todo_list.get_batch_to_process(model_version, max_batch_size=50)
            logging.info("Received %d paper ids", len(paper_ids))
            if len(paper_ids) <= 0:
                if time.time() - last_time_with_paper_ids > processing_timeout:
                    logging.info("Saw no paper ids for more than %.0f seconds. Shutting down.", processing_timeout)
                    return
                time.sleep(20)
                continue
            stats.increment(datadog_prefix + "attempts", len(paper_ids))

            temp_dir = tempfile.TemporaryDirectory(prefix="SPv2DBWorker-")

            logging.info("Getting JSON ...")
            getting_json_time = time.time()
            json_file_name = os.path.join(temp_dir.name, "tokens.json")
            with open(json_file_name, "wb") as json_file:
                write_json_futures = [write_json_tokens_to_file(p, json_file) for p in paper_ids]
                async_event_loop.run_until_complete(asyncio.wait(write_json_futures))
            getting_json_time = time.time() - getting_json_time
            logging.info("Got JSON in %.2f seconds", getting_json_time)
            stats.timing(datadog_prefix + "get_json", getting_json_time)

            # pick out errors and write them to the DB
            paper_id_to_error = {}
            for line in dataprep2.json_from_file(json_file_name):
                if not "error" in line:
                    continue
                error = line["error"]
                error["message"] = _sanitize_for_json(error["message"])
                error["stackTrace"] = _sanitize_for_json(error["stackTrace"])
                paper_id = error["docName"]
                if paper_id.endswith(".pdf"):
                    paper_id = paper_id[:-4]
                paper_id_to_error[paper_id] = error
                logging.info("Paper %s has error %s", paper_id, error["message"])
            if len(paper_id_to_error) > len(paper_ids) / 2:
                raise ValueError("More than half of the batch failed to preprocess. Something is afoot. We're giving up.")
            todo_list.post_errors(model_version, paper_id_to_error)
            stats.increment(datadog_prefix + "errors", len(paper_id_to_error))
            logging.info("Wrote %d errors to database", len(paper_id_to_error))

            # make unlabeled tokens file
            logging.info("Making unlabeled tokens ...")
            making_unlabeled_tokens_time = time.time()
            unlabeled_tokens_file_name = os.path.join(temp_dir.name, "unlabeled-tokens.h5")
            dataprep2.make_unlabeled_tokens_file(
                json_file_name,
                unlabeled_tokens_file_name,
                ignore_errors=True)
            os.remove(json_file_name)
            making_unlabeled_tokens_time = time.time() - making_unlabeled_tokens_time
            logging.info("Made unlabeled tokens in %.2f seconds", making_unlabeled_tokens_time)
            stats.timing(datadog_prefix + "make_unlabeled", making_unlabeled_tokens_time)

            # make featurized tokens file
            logging.info("Making featurized tokens ...")
            making_featurized_tokens_time = time.time()
            with h5py.File(unlabeled_tokens_file_name, "r") as unlabeled_tokens_file:
                featurized_tokens_file_name = os.path.join(temp_dir.name, "featurized-tokens.h5")
                dataprep2.make_featurized_tokens_file(
                    featurized_tokens_file_name,
                    unlabeled_tokens_file,
                    token_stats,
                    embeddings,
                    dataprep2.VisionOutput(None),   # TODO: put in real vision output
                    model_settings
                )
                # We don't delete the unlabeled file here because the featurized one contains references
                # to it.
            making_featurized_tokens_time = time.time() - making_featurized_tokens_time
            logging.info("Made featurized tokens in %.2f seconds", making_featurized_tokens_time)
            stats.timing(datadog_prefix + "make_featurized", making_featurized_tokens_time)

            yield temp_dir, featurized_tokens_file_name

    for temp_dir, featurized_tokens_file_name in dataprep2.threaded_generator(featurized_tokens_filenames(), 1):
        try:
            logging.info("Making and sending results ...")
            make_and_send_results_time = time.time()
            with h5py.File(featurized_tokens_file_name) as featurized_tokens_file:
                def get_docs():
                    return dataprep2.documents_for_featurized_tokens(
                        featurized_tokens_file,
                        include_labels=False,
                        max_tokens_per_page=model_settings.tokens_per_batch)
                results = with_labels.run_model(
                    model,
                    model_settings,
                    embeddings.glove_vocab(),
                    get_docs,
                    {0, 1, 2, -1, -2, -3})  # page indices
                results = {
                    doc.doc_sha: {
                        "docName": doc.doc_id,
                        "docSha": doc.doc_sha,
                        "title": _sanitize_for_json(title),
                        "authors": authors,
                        "bibs": [
                            {
                                "title": bibtitle,
                                "authors": bibauthors,
                                "venue": bibvenue,
                                "year": bibyear
                            } for bibtitle, bibauthors, bibvenue, bibyear in bibs
                        ]
                    } for doc, title, authors, bibs in results
                }

                todo_list.post_results(model_version, results)
                stats.increment(datadog_prefix + "successes", len(results))
                total_paper_ids_processed += len(results)
        finally:
            temp_dir.cleanup()

        make_and_send_results_time = time.time() - make_and_send_results_time
        logging.info("Made and sent results in %.2f seconds", make_and_send_results_time)
        stats.timing(datadog_prefix + "make_results", make_and_send_results_time)

        # report progress
        paper_ids_per_hour = 3600 * total_paper_ids_processed / (time.time() - start_time)
        logging.info("This worker is processing %.0f paper ids per hour." % paper_ids_per_hour)

        last_time_with_paper_ids = time.time()

if __name__ == "__main__":
    main()<|MERGE_RESOLUTION|>--- conflicted
+++ resolved
@@ -360,7 +360,6 @@
 
     import with_labels  # Heavy import, so we do it here
     model = with_labels.model_with_labels(model_settings, embeddings)
-<<<<<<< HEAD
     model.load_weights("model/C27.h5")
     model_version = 2
 
@@ -369,40 +368,9 @@
     start_time = time.time()
     last_time_with_paper_ids = start_time
 
-    def featurized_tokens_filenames() -> typing.Generator[typing.Tuple[tempfile.TemporaryDirectory, str], None, None]:
-        # async http stuff
-        async_event_loop = asyncio.new_event_loop()
+    def featurized_tokens_filenames() -> typing.Generator[typing.Tuple[tempfile.TemporaryDirectory, str], None, None]:# async http stuff
+    async_event_loop = asyncio.new_event_loop()
         asyncio.set_event_loop(async_event_loop)
-        connector = aiohttp.TCPConnector(loop=async_event_loop, force_close=True)
-        session = aiohttp.ClientSession(connector=connector, read_timeout=120, conn_timeout=120)
-        write_lock = asyncio.Lock()
-        async def write_json_tokens_to_file(paper_id: str, json_file):
-            url = "http://%s:%d/v1/json/paperid/%s" % (args.dataprep_host, args.dataprep_port, paper_id)
-            attempts_left = 5
-            with tempfile.NamedTemporaryFile(prefix="SPv2DBWorker-%s-" % paper_id, suffix=".json") as f:
-                f.seek(0)
-                f.truncate()
-                while True:
-                    attempts_left -= 1
-                    try:
-                        async with session.get(url) as response:
-                            if response.status == 200:
-                                # We write to a tempfile first, because we don't want to end up with
-                                # half-written json if something goes wrong while reading from the
-                                # socket.
-                                while True:
-                                    chunk = await response.content.read(1024 * 1024)
-                                    if not chunk:
-                                        break
-                                    f.write(chunk)
-                                stats.increment(datadog_prefix + "dataprep.success")
-                                break
-=======
-    model.load_weights("model/B40.h5")
-    model_version = 1
-
-    # async http stuff
-    async_event_loop = asyncio.get_event_loop()
     connector = aiohttp.TCPConnector(loop=async_event_loop, force_close=True)
     session = aiohttp.ClientSession(connector=connector, read_timeout=120, conn_timeout=120)
     write_lock = asyncio.Lock()
@@ -413,8 +381,7 @@
             f.seek(0)
             f.truncate()
             def write_json_to_output(json_object):
-                f.write(json.dumps(json_object).encode("utf-8"))
-            while True:
+                f.write(json.dumps(json_object).encode("utf-8"))while True:
                 attempts_left -= 1
                 try:
                     async with session.get(url) as response:
@@ -437,55 +404,19 @@
                                     response.status,
                                     paper_id,
                                     attempts_left)
->>>>>>> 4d51ffa0
                             else:
-                                stats.increment(datadog_prefix + "dataprep.failure")
-                                if attempts_left > 0:
-                                    logging.error(
-                                        "Error %d from dataprep server for paper id %s. %d attempts left.",
-                                        response.status,
-                                        paper_id,
-                                        attempts_left)
-                                else:
-                                    stats.increment(datadog_prefix + "dataprep.gave_up")
-                                    logging.error(
-                                        "Error %d from dataprep server for paper id %s. Giving up.",
-                                        response.status,
-                                        paper_id)
-                                    error = {
-                                        "error": {
-                                            "message": "Status %s from dataprep server" % response.status,
-                                            "stackTrace": None,
-                                            "docName": "%s.pdf" % paper_id
-                                        }
+                                stats.increment(datadog_prefix + "dataprep.gave_up")
+                                logging.error(
+                                    "Error %d from dataprep server for paper id %s. Giving up.",
+                                    response.status,
+                                    paper_id)
+                                error = {
+                                    "error": {
+                                        "message": "Status %s from dataprep server" % response.status,
+                                        "stackTrace": None,
+                                        "docName": "%s.pdf" % paper_id
                                     }
-                                    json.dump(error, f)
-                                    break
-                    except Exception as e:
-                        stats.increment(datadog_prefix + "dataprep.failure")
-                        if attempts_left > 0:
-                            logging.error(
-                                "Error %r from dataprep server for paper id %s. %d attempts left.",
-                                e,
-                                paper_id,
-                                attempts_left)
-                        else:
-                            stats.increment(datadog_prefix + "dataprep.gave_up")
-                            logging.error(
-                                "Error %r from dataprep server for paper id %s. Giving up.",
-                                e,
-                                paper_id)
-                            error = {
-                                "error": {
-                                    "message": "Error %r while contacting dataprep server" % e,
-                                    "stackTrace": None,
-                                    "docName": "%s.pdf" % paper_id
                                 }
-<<<<<<< HEAD
-                            }
-                            json.dump(error, f)
-                            break
-=======
                                 write_json_to_output(error)
                                 break
                 except Exception as e:
@@ -511,7 +442,6 @@
                         }
                         write_json_to_output(error)
                         break
->>>>>>> 4d51ffa0
 
                 # append the tempfile to the json file
                 f.flush()
