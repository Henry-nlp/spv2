import mmh3
import logging
import numpy as np
import json
import os
import token_statistics
import re
import xml.etree.ElementTree as ET
import unicodedata
import stringmatch
import h5py
import collections
import gzip
import bz2
import typing
import sys
import html
from enum import Enum
from queue import Queue
from threading import Thread

import settings


#
# Helpers 💁
#

def threaded_generator(g, maxsize=128):
    q = Queue(maxsize=maxsize)

    sentinel = object()

    def fill_queue():
        try:
            for value in g:
                q.put(value)
        finally:
            q.put(sentinel)

    thread = Thread(name=repr(g), target=fill_queue, daemon=True)
    thread.start()

    yield from iter(q.get, sentinel)

def json_from_file(filename: str):
    if filename.endswith(".bz2"):
        open_fn = bz2.open
    elif filename.endswith(".gz"):
        open_fn = gzip.open
    else:
        open_fn = open

    with open_fn(filename, "rt", encoding="UTF-8") as p:
        for line in p:
            try:
                yield json.loads(line)
            except ValueError as e:
                logging.warning("Error while reading document (%s); skipping", e)

def json_from_files(filenames: typing.List[str]):
    for filename in filenames:
        yield from json_from_file(filename)

def normalize(s: str) -> str:
    s = s.lower()
    s = unicodedata.normalize("NFKC", s)
    return s


#
# Classes 🏫
#

def percentile_function_from_values_and_counts(values: np.ndarray, counts: np.ndarray):
    if len(values) <= 0:
        return lambda x: 0.5

    assert (np.diff(values) >= 0.0).all()   # make sure the values are sorted
    cum_array = counts.cumsum()
    if cum_array.dtype != np.float32:
        cum_array = cum_array.astype(np.float32)
    total = cum_array[-1]
    cum_array /= total
    cum_array = np.insert(cum_array, 0, 0.0)
    cum_values = np.insert(values, 0, -np.inf)

    def result(vs: np.ndarray) -> np.ndarray:
        # Let's say we have one document with 2 tokens of size 5.0, and 200 tokens of size 8.0. Then
        # we would want all tokens with size 8.0 to end up with a feature value around 0.5, because
        # that's the "normal" font size. If we just take the percentile though, the value in this
        # example will be 1.0. So instead, we take the percentile of 8.0 including (should be 1.00)
        # and excluding (should be 0.10), and we average the two values.
        assert cum_values.dtype == vs.dtype # If this is not true, numpy will cast one of them automatically, resulting in terrible performance.
        indices = cum_values.searchsorted(vs).clip(1, len(cum_values) - 1)
        indices_before = indices - 1
        return (cum_array[indices] + cum_array[indices_before]) / 2.0

    return result

def percentile_function_from_counts(counts: dict):
    cum_array = np.fromiter(
        counts.items(), dtype=[("item", np.float32), ("count", np.float32)]
    )
    cum_array.sort()
    return percentile_function_from_values_and_counts(cum_array["item"], cum_array["count"])

def percentile_function_from_values(values: np.ndarray):
    values, counts = np.unique(values, return_counts=True)
    return percentile_function_from_values_and_counts(values, counts)

class TokenStatistics(object):
    def __init__(self, filename):
        self.filename = filename
        self.tokens = None
        self.cum_font_sizes = None
        self.cum_space_widths = None
        # We load all this stuff lazily.

    def _ensure_loaded(self):
        if self.tokens is not None:
            return

        # load the file
        (texts, fonts, font_sizes, space_widths) = \
            token_statistics.load_stats_file_no_coordinates(self.filename)

        # prepare normalized tokens
        self.tokens = {}
        for token, new_count in texts.items():
            token = normalize(token)
            old_count = self.tokens.get(token, 0)
            self.tokens[token] = old_count + new_count
        self.tokens = list(self.tokens.items())
        self.tokens.sort(key=lambda x: -x[1])

        # prepare font sizes and token widths
        self.percentile_function_for_font_size = percentile_function_from_counts(font_sizes)
        self.percentile_function_for_space_width = percentile_function_from_counts(space_widths)

    def get_font_size_percentile(self, font_size):
        self._ensure_loaded()
        # We have to search for the same data type as we have in the array. Otherwise this is super
        # slow.
        font_size = np.asarray(font_size, np.float32)
        return self.get_font_size_percentiles(font_size)

    def get_font_size_percentiles(self, font_sizes: np.array):
        assert font_sizes.dtype == np.dtype(np.float32)
        self._ensure_loaded()
        return self.percentile_function_for_font_size(font_sizes)

    def get_space_width_percentile(self, space_width):
        self._ensure_loaded()
        # We have to search for the same data type as we have in the array. Otherwise this is super
        # slow.
        space_width = np.asarray(space_width, np.float32)
        return self.get_space_width_percentiles(space_width)

    def get_space_width_percentiles(self, space_widths: np.array):
        assert space_widths.dtype == np.dtype(np.float32)
        self._ensure_loaded()
        return self.percentile_function_for_space_width(space_widths)

    def get_tokens_with_minimum_frequency(self, min_freq: int) -> typing.Generator[str, None, None]:
        self._ensure_loaded()
        # We can do this because self.tokens is sorted.
        for token, count in self.tokens:
            if count < min_freq:
                break
            yield token

class VisionOutput(object):
    BoundingBox = collections.namedtuple("BoundingBox", [
        "label",
        "left",
        "right",
        "top",
        "bottom",
        "confidence"
    ])

    def __init__(self, file_path):
        self.boxes = {}
        if file_path is not None:
            with open(file_path) as file:
                for line in file:
                    line = json.loads(line)
                    sha = line["docSha"]
                    bounding_boxes_for_sha = []
                    for json_page in line["pages"]:
                        bounding_boxes_for_page = []
                        for label, left, top, right, bottom, confidence in json_page:
                            bounding_boxes_for_page.append(
                                self.BoundingBox(label, left, right, top, bottom, confidence))
                        bounding_boxes_for_sha.append(bounding_boxes_for_page)
                    if sha in self.boxes:
                        logging.warning("Duplicate sha %s in %s", sha, file_path)
                    self.boxes[sha] = bounding_boxes_for_sha

    def boxes_for_sha_and_page(self, sha: str, page: int) -> typing.List[BoundingBox]:
        try:
            return self.boxes[sha][page]
        except KeyError:
            # We don't have boxes for that document.
            logging.warning("Missing vision output for %s", sha)
            return list()
        except IndexError:
            # We have boxes for that document, but not for that page.
            return list()

    def pages_for_sha(self, sha: str):
        return len(self.boxes[sha])

class GloveVectors(object):
    def __init__(self, filename: str):
        # Open the file and get the dimensions in it. Vectors themselves are loaded lazily.
        self.filename = filename
        with gzip.open(filename, "rt", encoding="UTF-8") as lines:
            for line in lines:
                line = line.split()
                self.dimensions = len(line) - 1
                break

        self.vectors = None
        self.vectors_stddev = None
        self.word2index = None

    def _ensure_vectors(self):
        if self.vectors is not None:
            return

        self.word2index = {}
        self.vectors = []
        with gzip.open(self.filename, "rt", encoding="UTF-8") as lines:
            for line_number, line in enumerate(lines):
                line = line.split(" ")
                word = normalize(line[0])
                try:
                    self.word2index[word] = len(self.vectors)
                    self.vectors.append(np.asarray(line[1:], dtype='float32'))
                except:
                    logging.error(
                        "Error while loading line for '%s' at %s:%d",
                        word,
                        self.filename,
                        line_number)
                    raise
        self.vectors = np.stack(self.vectors)
        self.vectors_stddev = np.std(self.vectors)

    def get_dimensions(self) -> int:
        return self.dimensions

    def get_vocab_size(self) -> int:
        self._ensure_vectors()
        return len(self.vectors)

    def get_vector(self, word: str):
        self._ensure_vectors()
        index = self.word2index.get(normalize(word))
        if index is None:
            return None
        else:
            return self.vectors[index]

    def get_dimensions_with_random(self):
        return self.get_dimensions() + 1    # 1 for whether we found a vector or not

    def get_vector_or_random(self, word: str):
        vector = self.get_vector(word)
        if vector is not None:
            return np.insert(vector, 0, 0.5)
        else:
            seed = mmh3.hash(normalize(word)) % (2**31 - 1)
            r = np.random.RandomState(seed)
            vector = r.normal(
                loc=0.0,
                scale=self.vectors_stddev,
                size=self.get_dimensions()+1
            )
            vector[0] = -0.5
            return vector

class CombinedEmbeddings(object):
    """Combines token statistics and glove vectors to produce embeddings to start training with."""

    OOV = " ⚠ OOV ⚠ " # must be something that the tokenizer would destroy
    OOV_INDEX = 1     # 0 is the keras masking value

    def __init__(
        self,
        tokenstats: TokenStatistics,
        glove: GloveVectors,
        min_token_freq: int
    ):
        self.tokenstats = tokenstats
        self.glove = glove
        self.min_token_freq = min_token_freq

        self.token2index = None
        self.matrix = None

    def _ensure_loaded(self):
        if self.token2index is not None:
            return

        # build token2index
        self.token2index = {
            token: index + 2        # index 0 is the keras masking value, index 1 is the OOV token
            for index, token
            in enumerate(self.tokenstats.get_tokens_with_minimum_frequency(self.min_token_freq))
        }
        self.token2index[self.OOV] = self.OOV_INDEX
        # check whether there are duplicate indices
        indices = set(self.token2index.values())
        assert len(indices) == len(self.token2index)
        # make sure that 0, the keras masking value, did not make it into the indices
        assert 0 not in indices

        # build the embedding matrix
        self.matrix = np.zeros(
            shape=(len(self.token2index)+1, self.glove.get_dimensions_with_random()),    # +1 for the keras mask
            dtype=np.float32)
        for token, index in self.token2index.items():
            self.matrix[index] = self.glove.get_vector_or_random(token)

        # print out some stats
        inv_count = np.sum(self.matrix[2:,0]) + (0.5 * (len(self.matrix) - 2))    # the first scalar in the word vector is -0.5 if it's OOV, or 0.5 otherwise
        oov_count = len(self.matrix[2:]) - inv_count    # 2: compensates for the keras mask and the OOV token
        assert inv_count + oov_count == len(self.matrix) - 2
        logging.info(
            "%d words in vocab, %d of them from glove (%.2f%%)",
            inv_count + oov_count,
            inv_count,
            (100 * inv_count) / (inv_count + oov_count))

    def index_for_token(self, token: str) -> int:
        self._ensure_loaded()
        r = self.token2index.get(normalize(token), self.OOV_INDEX)
        assert r != 0   # we must never return the keras masking value
        return r

    def dimensions(self):
        self._ensure_loaded()
        return self.matrix.shape[1]

    def vocab_size(self):
        self._ensure_loaded()
        return self.matrix.shape[0] - 1 # -1 for the keras mask

    def matrix_for_keras(self):
        self._ensure_loaded()
        return self.matrix


#
# Unlabeled Tokens 🗄
#

UNLABELED_TOKENS_VERSION = "bibauth"

h5_unicode_type = h5py.special_dtype(vlen=np.unicode)

POTENTIAL_LABELS = [None, "title", "author", "bibtitle", "bibauthor", "bibvenue", "bibyear"]
NONE_LABEL = 0
TITLE_LABEL = POTENTIAL_LABELS.index("title")
AUTHOR_LABEL = POTENTIAL_LABELS.index("author")
BIBTITLE_LABEL = POTENTIAL_LABELS.index("bibtitle")
BIBAUTHOR_LABEL = POTENTIAL_LABELS.index("bibauthor")
BIBVENUE_LABEL = POTENTIAL_LABELS.index("bibvenue")
BIBYEAR_LABEL = POTENTIAL_LABELS.index("bibyear")

MAX_DOCS_PER_BUCKET = 6100
MAX_PAGE_COUNT = 50
# The effective page count used in training will be the minimum of this and the same setting in
# the model settings.
MAX_PAGES_PER_BUCKET = MAX_DOCS_PER_BUCKET * MAX_PAGE_COUNT

_sha1_re = re.compile(r'^[0-9a-f]{40}$')
_sha1DotPdf_re = re.compile(r'^[0-9a-f]{40}\.pdf$')
_sha1FromS2Url = re.compile(r'.*([0-9a-f]{4})/([0-9a-f]{36}).pdf$')

def make_unlabeled_tokens_file(
    json_file_names: typing.Union[str, typing.List[str]],
    output_file_name: str,
    ignore_errors=False
):
    if isinstance(json_file_names, str):
        json_file_names = [json_file_names]

    h5_file = h5py.File(output_file_name, "w-", libver="latest")
    try:
        h5_doc_metadata = h5_file.create_dataset(
            "doc_metadata",
            dtype=h5_unicode_type,
            shape=(0,),   # free-wheeling json structure
            maxshape=(MAX_DOCS_PER_BUCKET,))
        h5_token_text_features = h5_file.create_dataset(
            "token_text_features",
            dtype=h5_unicode_type,
            shape=(0,2),    # token, font name
            maxshape=(None,2),
            compression="gzip",
            compression_opts=9)
        h5_token_numeric_features = h5_file.create_dataset(
            "token_numeric_features",
            dtype=np.float32,
            shape=(0, 6),   # left, right, top, bottom, font_size, font_space_width
            maxshape=(None, 6),
            compression="gzip",
            compression_opts=9)

        for json_doc in json_from_files(json_file_names):
            # find the proper doc id
            if "docName" in json_doc:
                doc_name = json_doc["docName"]
            else:
                doc_name = json_doc["docId"]
            doc_sha = json_doc.get("docSha", None)
            if doc_sha is None:
                if _sha1DotPdf_re.match(doc_name) is not None:
                    doc_sha = doc_name[:40]
                else:
                    doc_sha = _sha1FromS2Url.match(doc_name)
                    if doc_sha is not None:
                        doc_sha = doc_sha.group(1) + doc_sha.group(2)
                    else:
                        doc_name = doc_name.split("/")
                        for i, id_element in enumerate(doc_name):
                            if _sha1_re.match(id_element) is not None:
                                doc_name = doc_name[i:]
                                break
                        doc_sha = doc_name[0]
                        doc_name = "/".join(doc_name)
            assert _sha1_re.match(doc_sha) is not None, doc_sha

            doc_in_h5 = {}  # the structure we are stuffing into doc_metadata
            doc_in_h5["doc_id"] = doc_name
            doc_in_h5["doc_sha"] = doc_sha
            pages_in_h5 = []

            try:
                json_pages = json_doc["pages"]
            except KeyError:
                logging.warning("Document %s has no pages, skipping", doc_sha)
                continue
            effective_page_count = min(MAX_PAGE_COUNT, len(json_pages))
            for json_page in json_pages[:effective_page_count]:
                page_in_h5 = {}
                width = float(json_page["width"])
                height = float(json_page["height"])
                page_in_h5["dimensions"] = (width, height)

                # Get the tokens from the page
                try:
                    json_tokens = json_page["tokens"]
                except KeyError:
                    json_tokens = []

                # Filter out tokens that have NaN in them
                numeric_fields = ["left", "right", "top", "bottom", "fontSize", "fontSpaceWidth"]
                json_tokens = [token for token in json_tokens if
                   "NaN" not in [token[field_name] for field_name in numeric_fields]]

                first_token_index = len(h5_token_text_features)
                page_in_h5["first_token_index"] = first_token_index
                page_in_h5["token_count"] = len(json_tokens)

                h5_token_text_features.resize(first_token_index + len(json_tokens), axis=0)
                def sanitize_string(s: str) -> str:
                    return s.replace("\0", "\ufffd")
                h5_token_text_features[first_token_index:first_token_index+len(json_tokens)] = \
                    [(
                        sanitize_string(json_token["text"]).encode("utf-8"),
                        sanitize_string(json_token["font"]).encode("utf-8"),
                    ) for json_token in json_tokens]

                h5_token_numeric_features.resize(first_token_index + len(json_tokens), axis=0)
                h5_token_numeric_features[first_token_index:first_token_index+len(json_tokens)] = \
                    [(
                        float(json_token["left"]),
                        float(json_token["right"]),
                        float(json_token["top"]),
                        float(json_token["bottom"]),
                        float(json_token["fontSize"]),
                        float(json_token["fontSpaceWidth"])
                    ) for json_token in json_tokens]

                pages_in_h5.append(page_in_h5)
            doc_in_h5["pages"] = pages_in_h5

            doc_index = len(h5_doc_metadata)
            h5_doc_metadata.resize(doc_index + 1, axis=0)
            h5_doc_metadata[doc_index] = json.dumps(doc_in_h5)
        h5_file.close()
    except:
        # If something fails, try cleaning up after ourselves
        try:
            os.remove(output_file_name)
        except FileNotFoundError:
            pass
        raise

def unlabeled_tokens_file(bucket_path: str):
    """Returns h5 file with unlabeled tokens"""
    unlabeled_tokens_path = \
        os.path.join(
            bucket_path,
            "unlabeled-tokens-%s.h5" % UNLABELED_TOKENS_VERSION)
    if os.path.exists(unlabeled_tokens_path):
        return h5py.File(unlabeled_tokens_path, "r")

    logging.info("%s does not exist, will recreate", unlabeled_tokens_path)

    temp_unlabeled_tokens_path = unlabeled_tokens_path + ".%d.temp" % os.getpid()
    make_unlabeled_tokens_file(
        os.path.join(bucket_path, "tokens3.json.bz2"),
        temp_unlabeled_tokens_path)
    os.rename(temp_unlabeled_tokens_path, unlabeled_tokens_path)
    return h5py.File(unlabeled_tokens_path, "r")


#
# Labeling 🏷
#

LABELED_TOKENS_VERSION = "bibauth"

_split_words_re = re.compile(r'(\W|\d+)')
_not_spaces_re = re.compile(r'\S+')
_word_characters_re = re.compile(r'[\w]+')
_leading_punctuation = re.compile(r'^[\.]+')
_trailing_punctuation = re.compile(r'[\.]+$')

def trim_punctuation(s: str) -> str:
    s = _leading_punctuation.sub("", s)
    s = _trailing_punctuation.sub("", s)
    return s.strip()

def labeled_tokens_file(bucket_path: str):
    """Returns the h5 file with the labeled tokens"""
    labeled_tokens_path = \
        os.path.join(
            bucket_path,
            "labeled-tokens-%s.h5" % LABELED_TOKENS_VERSION)
    if os.path.exists(labeled_tokens_path):
        return h5py.File(labeled_tokens_path, "r")
    total_titles = 0
    total_matches = [0, 0, 0, 0]
    total_bib_authors = 0
    total_docs = 0
    total_no_gold_bibs = 0
    total_nonempty_titles = 0
    total_matched_bib_authors = 0
    logging.info("%s does not exist, will recreate", labeled_tokens_path)
    with unlabeled_tokens_file(bucket_path) as unlabeled_tokens:
        temp_labeled_tokens_path = labeled_tokens_path + ".%d.temp" % os.getpid()
        labeled_file = h5py.File(temp_labeled_tokens_path, "w-", libver="latest")
        try:
            unlab_doc_metadata = unlabeled_tokens["doc_metadata"]
            unlab_token_text_features = unlabeled_tokens["token_text_features"]
            unlab_token_numeric_features = unlabeled_tokens["token_numeric_features"]

            lab_doc_metadata = labeled_file.create_dataset(
                "doc_metadata",
                dtype=h5_unicode_type,
                shape=(0,),   # free-wheeling json structure
                maxshape=(len(unlab_doc_metadata),)
            )
            lab_token_text_features = labeled_file.create_dataset(
                "token_text_features",
                dtype=h5_unicode_type,
                shape=(0,2),    # token, font name
                maxshape=(len(unlab_token_text_features),2),
                compression="gzip",
                compression_opts=9)
            lab_token_numeric_features = labeled_file.create_dataset(
                "token_numeric_features",
                dtype=np.float32,
                shape=(0, 6),   # left, right, top, bottom, font_size, font_space_width
                maxshape=(len(unlab_token_numeric_features), 6),
                compression="gzip",
                compression_opts=9)
            lab_token_labels = labeled_file.create_dataset(
                "token_labels",
                dtype=np.int8,
                shape=(0,),
                maxshape=(len(unlab_token_text_features),),
                compression="gzip",
                compression_opts=9)

            for unlab_metadata in unlab_doc_metadata:
                json_metadata = json.loads(unlab_metadata)
                doc_sha = json_metadata["doc_sha"]
                doc_id = json_metadata["doc_id"]
                logging.info("Labeling %s", doc_id)

                nxml_path = re.sub("\\.pdf$", ".nxml", doc_id)
                nxml_path = os.path.join(bucket_path, "docs", nxml_path)
                try:
                    with open(nxml_path) as nxml_file:
                        nxml = ET.parse(nxml_file).getroot()
                except FileNotFoundError:
                    logging.warning("Could not find %s; skipping doc", nxml_path)
                    continue
                except UnicodeDecodeError:
                    logging.warning("Could not decode %s; skipping doc", nxml_path)
                    continue

                def all_inner_text(node):
                    return "".join(node.itertext())
                def textify_string_nodes(nodes):
                    return " ".join([all_inner_text(an) for an in nodes])

                def tokenize(s: str):
                    """Tokenizes strings exactly as dataprep does, for maximum matching potential."""
                    return filter(_not_spaces_re.fullmatch, _split_words_re.split(s))

                # read title from nxml
                gold_title = nxml.findall("./front/article-meta/title-group/article-title")
                if len(gold_title) != 1:
                    logging.warning("Found %d gold titles for %s; skipping doc", len(gold_title), doc_id)
                    continue
                gold_title = " ".join(tokenize(all_inner_text(gold_title[0])))
                gold_title = trim_punctuation(gold_title)
                gold_title.replace("\u2026", ". . .")       # replace ellipsis
                if len(gold_title) <= 4:
                    logging.warning("Title '%s' is too short; skipping doc", gold_title)
                    continue

                # read authors from nxml
                author_nodes = \
                    nxml.findall("./front/article-meta/contrib-group/contrib[@contrib-type='author']/name")
                gold_authors = []
                for author_node in author_nodes:
                    given_names = \
                        " ".join(tokenize(textify_string_nodes(author_node.findall("./given-names"))))
                    surnames = \
                        " ".join(tokenize(textify_string_nodes(author_node.findall("./surname"))))
                    if len(surnames) <= 0:
                        logging.warning("No surnames for one of the authors; skipping author")
                        continue
                    gold_authors.append((given_names, surnames))

                if len(gold_authors) == 0:
                    logging.warning("Found no gold authors for %s; skipping doc", doc_id)
                    continue
                if len(gold_authors) != len(author_nodes):
                    logging.warning(
                        "Didn't find the expected %d authors in %s; skipping doc",
                        len(author_nodes),
                        doc_id)
                    continue

                if not gold_title or not gold_authors:
                    logging.error(
                        "No title or no authors in %s. This should have been caught earlier.",
                        doc_id)
                    continue

                effective_page_count = min(
                    MAX_PAGE_COUNT,
                    len(json_metadata["pages"]))

                total_docs += 1

                # read bibtitles from nxml
                gold_bib_nodes = nxml.findall("./back/ref-list/ref/mixed-citation")
                if len(gold_bib_nodes) == 0:
                    gold_bib_nodes = nxml.findall("./back/ref-list/ref/element-citation")
                if len(gold_bib_nodes) == 0:
                    gold_bib_nodes = nxml.findall("./back/ref-list/ref/citation")
                if len(gold_bib_nodes) == 0:
                    logging.warning("Found no gold bib nodes for %s, skipping doc", doc_id)
                    total_no_gold_bibs += 1
                    continue

                idx = 0
                gold_bib_titles = [None for x in gold_bib_nodes]
                gold_bib_author_nodes = [None for x in gold_bib_nodes]
                gold_bib_venues = [None for x in gold_bib_nodes]
                gold_bib_years = [None for x in gold_bib_nodes]
                gold_bib_pubids = [None for x in gold_bib_nodes]
                for gold_bib_node in gold_bib_nodes:
                    title = gold_bib_node.findall("./article-title")
                    if len(title) == 0:
                        logging.warning("Found no gold bib title for %s entry %s", doc_id, idx)
                    else:
                        gold_bib_titles[idx] = title[0]
                    authors = gold_bib_node.findall("./person-group/name")
                    if len(authors) == 0:
                        authors = gold_bib_node.findall("./name")
                    if len(authors) == 0:
                        authors = gold_bib_node.findall("./collab")
                    if len(authors) == 0:
                        logging.warning("Found no gold bib authors for %s entry %s", doc_id, idx)
                    else:
                        gold_bib_author_nodes[idx] = authors
                    venue = gold_bib_node.findall("./source")
                    if len(venue) == 0:
                        logging.warning("Found no venue for %s entry %s", doc_id, idx)
                    else:
                        gold_bib_venues[idx] = venue[0]
                    year = gold_bib_node.findall("./year")
                    if len(year) == 0:
                        logging.warning("Found no year for %s entry %s", doc_id, idx)
                    else:
                        gold_bib_years[idx] = year[0]
                    pubid = gold_bib_node.findall("./pub-id")
                    if len(pubid) == 0:
                        logging.warning("Found no pubid for %s entry %s", doc_id, idx)
                    else:
                        gold_bib_pubids[idx] = pubid
                    idx += 1
                def stringify_elements(e, punct=True):
                    # out = [" ".join(tokenize(all_inner_text(x))) if x is not None else "" for x in e]
                    out = [" ".join(tokenize(" ".join(x.itertext()))) if x is not None else "" for x in e]
                    if punct:
                        out = [trim_punctuation(x) for x in out]
                    out = [x.replace("\u2026", ". . .") for x in out]
                    return out
                def stringify_lists_of_elements(le, delim=" "):
                    out = [stringify_elements(e, False) if e is not None else [] for e in le]
                    out = [delim.join(x) for x in out]
                    return out

                gold_bib_alls = stringify_elements(gold_bib_nodes)
                gold_bib_titles = stringify_elements(gold_bib_titles)
                gold_bib_venues = stringify_elements(gold_bib_venues, False)
                gold_bib_pubids = stringify_lists_of_elements(gold_bib_pubids)
                #strip pubids, which don't occur in doc
                for i, a in enumerate(gold_bib_alls):
                    if not gold_bib_pubids[i] is None:
                        gold_bib_alls[i] = gold_bib_alls[i].replace(gold_bib_pubids[i], "")

                gold_bib_authors = [[] for x in gold_bib_alls]
                for bib_idx, authors_node in enumerate(gold_bib_author_nodes):
                    if not authors_node is None:
                        for author_node in authors_node:
                            given_names = \
                                " ".join(tokenize(textify_string_nodes(author_node.findall("./given-names"))))
                            surnames = \
                                " ".join(tokenize(textify_string_nodes(author_node.findall("./surname"))))
                            if len(surnames) <= 0:
                                logging.warning("No surnames for one of the bib authors; skipping author")
                                continue
                            gold_bib_authors[bib_idx].append((given_names, surnames))

             #   gold_bib_authors = [stringify_elements(x, False) if not x is None else [] for x in gold_bib_author_nodes]
                gold_bib_years = stringify_elements(gold_bib_years)

                # find titles, authors, bibs in the document
                title_match = None
                author_matches = []
                for author_index in range(len(gold_authors)):
                    author_matches.append([])
                bib_all_matches = [[] for x in gold_bib_titles]
                bib_title_matches = [[] for x in gold_bib_titles]
                bib_venue_matches = [[] for x in gold_bib_titles]
                bib_author_matches = [[] for x in gold_bib_titles]
                bib_year_matches = [[] for x in gold_bib_titles]

                FuzzyMatch = collections.namedtuple("FuzzyMatch", [
                    "page_number",
                    "first_token_index",
                    "one_past_last_token_index",
                    "cost",
                    "matched_string",
                    "average_font_size"
                ])

                for page_number in range(effective_page_count):
                    json_page = json_metadata["pages"][page_number]
                    page_first_token_index = int(json_page["first_token_index"])
                    token_count = int(json_page["token_count"])

                    tokens = unlab_token_text_features[page_first_token_index:page_first_token_index+token_count,0]
                    font_sizes = unlab_token_numeric_features[page_first_token_index:page_first_token_index+token_count,4]

                    # concatenate the document into one big string, but keep a way to refer back to
                    # the tokens
                    page_text = []
                    page_text_length = 0
                    start_pos_to_token_index = {}
                    token_index_to_start_pos = {}
                    for token_index, token in enumerate(tokens):
                        if len(page_text) > 0:
                            page_text.append(" ")
                            page_text_length += 1

                        start_pos_to_token_index[page_text_length] = token_index
                        token_index_to_start_pos[token_index] = page_text_length

                        normalized_token_text = normalize(token)
                        page_text.append(normalized_token_text)
                        page_text_length += len(normalized_token_text)

                    page_text = "".join(page_text)
                    assert page_text_length == len(page_text)

                    def find_string_in_page(string: str, begin=None, end=None) -> typing.Generator[FuzzyMatch, None, None]:
                        string = normalize(string)
                        if len(string) == 0:
                            return []
                        offset = 0
                        if not begin is None:
                            offset = token_index_to_start_pos.get(begin, 0)
                        if end is None:
                           end = len(page_text)
                        else:
                            end = token_index_to_start_pos.get(end, len(page_text))
                        while offset < end:
                            fuzzy_match = stringmatch.match(string, page_text[offset:])
                            if fuzzy_match.cost > ((len(string) - string.count(" ")) // 5):
                                # stringmatch.match() returns results in increasing order of cost.
                                # Once the cost is too high, it'll never get better, so we can
                                # bail here.
                                return

                            start = fuzzy_match.start_pos + offset
                            first_token_index = None
                            while not first_token_index and start >= 0:
                                first_token_index = start_pos_to_token_index.get(start, None)
                                start -= 1
                            if not first_token_index:
                                first_token_index = 0

                            end = fuzzy_match.end_pos + offset
                            one_past_last_token_index = None
                            while one_past_last_token_index is None and end < len(page_text):
                                one_past_last_token_index = start_pos_to_token_index.get(end, None)
                                end += 1
                            if one_past_last_token_index is None:
                                one_past_last_token_index = token_count

                            assert first_token_index != one_past_last_token_index

                            matched_string = tokens[first_token_index:one_past_last_token_index]
                            matched_string = " ".join(matched_string)

                            yield FuzzyMatch(
                                page_number,
                                first_token_index,
                                one_past_last_token_index,
                                fuzzy_match.cost,
                                matched_string,
                                np.average(font_sizes[first_token_index:one_past_last_token_index])
                            )

                            offset += fuzzy_match.end_pos

                    #
                    # find title
                    #

                    def title_match_sort_key(match: FuzzyMatch):
                        return (
                            match.cost,
                            -match.average_font_size,
                            match.first_token_index
                        )
                    title_matches_on_this_page = list(find_string_in_page(gold_title))
                    if len(title_matches_on_this_page) > 0:
                        title_match_on_this_page = min(title_matches_on_this_page, key=title_match_sort_key)
                        if title_match is None or title_match_on_this_page.cost < title_match.cost:
                            title_match = title_match_on_this_page

                    #
                    # find authors
                    #

                    for author_index, author in enumerate(gold_authors):
                        def initials(names, space=" "):
                            return space.join(
                                (x[0] for x in filter(_word_characters_re.fullmatch, tokenize(names)))
                            )

                        given_names, surnames = author
                        if len(given_names) == 0:
                            author_variants = {surnames}
                        else:
                            author_variants = {
                                "%s %s" % (given_names, surnames),
                                "%s %s" % (initials(given_names, " "), surnames),
                                "%s . %s" % (initials(given_names, " . "), surnames),
                                "%s %s" % (initials(given_names, ""), surnames),
                                "%s , %s" % (surnames, given_names),
                                "%s %s" % (given_names[0], surnames),
                                "%s . %s" % (given_names[0], surnames)}

                        for author_variant in author_variants:
                            author_matches[author_index].extend(find_string_in_page(author_variant))

                    # find all bib text first.  Other fields will be found within these matches

                    bib_entries_this_page = [1E10, -1] # holds index range of bib entries appearing on this page
                    bib_all_match = None
                    for bib_all_index, gold_bib_all in enumerate(gold_bib_alls):
                        def bib_title_match_sort_key(match: FuzzyMatch):
                            return (
                                match.cost,
                                match.first_token_index
                            )
                        if len(gold_bib_all)==0:
                            continue
                        bib_all_matches_on_this_page = list(find_string_in_page(gold_bib_all))
                        if len(bib_all_matches_on_this_page) > 0:
                            bib_all_match_on_this_page = min(bib_all_matches_on_this_page, key=bib_title_match_sort_key)
                            if bib_all_match is None or bib_all_match_on_this_page.cost < bib_all_match.cost:
                                bib_all_match = bib_all_match_on_this_page
                        if not bib_all_match:
                            continue
                        bib_all_matches[bib_all_index] = bib_all_match
                        bib_entries_this_page = [min(bib_all_index, bib_entries_this_page[0]),
                                                 max(bib_all_index, bib_entries_this_page[1])]
                        bib_all_match = None

                    #
                    # find bibtitles
                    #

                    for bib_title_index, gold_bib_title in enumerate(gold_bib_titles):
                        def bib_title_match_sort_key(match: FuzzyMatch):
                            return (
                                match.cost,
                                match.first_token_index
                            )
                        if len(gold_bib_title)==0:
                            continue
                        bib_title_matches_on_this_page = list(find_string_in_page(gold_bib_title))
                        if len(bib_title_matches_on_this_page) > 0:
                            bib_title_matches[bib_title_index] = min(bib_title_matches_on_this_page, key=bib_title_match_sort_key)

                    def bib_x_match_sort_key(match: FuzzyMatch):
                        return (
                            match.cost,
                            match.first_token_index
                        )

                    def find_authors_in_bounds(out_matches, to_find):

                        for idx, ses in enumerate(to_find):
                            if ses is None or len(ses) == 0 or idx < \
                                    bib_entries_this_page[0] or \
                                            idx > bib_entries_this_page[1]:
                                continue
                            def check(author):
                                author_matches = []
                                given_names, surnames = author
                                if len(given_names) == 0:
                                    author_variants = {surnames}
                                else:
                                    author_variants = {
                                        "%s %s" % (surnames, given_names),
                                        "%s %s" % (given_names, surnames),
                                        "%s , %s" % (surnames, given_names)}
                                if len(bib_all_matches[idx]) == 0: # just find it anywhere:
                                    for author_variant in author_variants:
                                        author_matches.extend(find_string_in_page(author_variant))
                                else:
                                    for author_variant in author_variants:
                                        author_matches.extend(find_string_in_page(author_variant,
                                                                            bib_all_matches[idx].first_token_index, \
                                                                            bib_all_matches[
                                                                                idx].one_past_last_token_index))
                                if len(author_matches) > 0:
                                    return min(author_matches, key=bib_x_match_sort_key)
                                else:
                                    return None

                            out_matches[idx] = [check(x) for x in ses]


                    def find_x_in_bounds(out_matches, to_find):
                        for idx, s in enumerate(to_find):
                            if s is None or len(s) == 0 or idx < \
                                    bib_entries_this_page[0] or \
                                            idx > bib_entries_this_page[1]:
                                continue
                            # TODO: use title, author matches as back-up for biball
                            if len(bib_all_matches[idx]) == 0: # just find it anywhere:
                                x_matches = list(find_string_in_page(s))
                            else:
                                x_matches = list(find_string_in_page(s, bib_all_matches[idx].first_token_index, \
                                                                   bib_all_matches[idx].one_past_last_token_index))
                            if len(x_matches) > 0:
                                out_matches[idx] = min(x_matches, key=bib_x_match_sort_key)

                    find_x_in_bounds(bib_venue_matches, gold_bib_venues)
                    find_x_in_bounds(bib_year_matches, gold_bib_years)
                    find_authors_in_bounds(bib_author_matches, gold_bib_authors)

                    # for bib_venue_index, gold_bib_venue in enumerate(gold_bib_venues):
                    #     if gold_bib_venue is None or len(gold_bib_venue)==0 or bib_venue_index < bib_entries_this_page[0] or \
                    #             bib_venue_index > bib_entries_this_page[1]:
                    #         continue
                    #     bib_venue_matches_on_this_page = list(find_string_in_page(gold_bib_venue))
                    #     for venue_match in sorted(bib_venue_matches_on_this_page, key=bib_x_match_sort_key):
                    #         #TODO: use title, author matches as back-up for biball
                    #         if len(bib_all_matches[bib_venue_index])==0 or \
                    #                 (venue_match.first_token_index >= bib_all_matches[bib_venue_index].first_token_index \
                    #                  and venue_match.one_past_last_token_index <= \
                    #                 bib_all_matches[bib_venue_index].one_past_last_token_index):
                    #             bib_venue_matches[bib_venue_index] = venue_match
                    #             break # first one in bounds is the one we keep

                found_matches = [sum(1 if not x is None and len(x) > 0 else 0 for x in y) for y in \
                                 [bib_title_matches, bib_author_matches, bib_year_matches, bib_venue_matches]]

                total_matches = [x+y for x, y in zip(found_matches, total_matches)]
                num_bib_author_matches = sum(sum(1 if not x is None else 0 for x in y) for y in bib_author_matches)

                nonempty_titles = sum(1 for x in gold_bib_titles if len(x) > 0)
                paper_bib_authors = sum(len(y) for y in gold_bib_authors)

                logging.info("found %s of %s titles (%s nonempty) for %s", found_matches, len(bib_title_matches), \
                             nonempty_titles, doc_id)
                logging.info("found %s of %s bib authors", num_bib_author_matches, paper_bib_authors)
                # find the definitive author labels from the lists of potential matches we have now
                # all author matches have to be on the same page
                page_numbers_with_author_matches = \
                    set((match.page_number for match in author_matches[0]))
                for matches in author_matches[1:]:
                    page_numbers_with_author_matches &= set((match.page_number for match in matches))
                if len(page_numbers_with_author_matches) <= 0:
                    logging.warning("Could not find all authors on one page in %s; skipping doc", doc_id)
                    continue
                page_number_with_author_matches = min(page_numbers_with_author_matches)
                for author_index in range(len(author_matches)):
                    author_matches[author_index] = [
                        match
                        for match in author_matches[author_index]
                        if match.page_number == page_number_with_author_matches]
                # for the remaining matches, get the best
                def cost_author_match(match: FuzzyMatch):
                    return (
                        match.cost,                 # pick the best match first
                        -len(match.matched_string), # for equal cost matches, pick the longest one first
                        -match.average_font_size,   # still the same, pick the one with the bigger font
                        match.first_token_index     # finally, prefer the first one
                    )
                for author_index in range(len(author_matches)):
                    author_matches[author_index] = \
                        min(author_matches[author_index], key=cost_author_match)

                if title_match is None:
                    logging.warning("Could not find title '%s' in %s; skipping doc", gold_title, doc_id)
                    continue

                if any((matches is None for matches in author_matches)):
                    logging.warning("Could not find all authors in %s; skipping doc", doc_id)
                    continue

                if num_bib_author_matches < 0.9*paper_bib_authors:
                    logging.warning("found fewer than 90 percent of bib authors in %s; skipping doc", doc_id);
                    continue

                if found_matches[0] < 0.9*nonempty_titles:
                    logging.warning("found fewer than 90 percent of bib titles in %s; skipping doc", doc_id);
                    continue

                total_nonempty_titles += nonempty_titles
                total_bib_authors += paper_bib_authors
                total_titles += len(bib_title_matches)
                total_matched_bib_authors += num_bib_author_matches


                # create the document in the new file
                # This is the point of no return.
                lab_doc_json = {
                    "doc_id": doc_id,
                    "doc_sha": doc_sha,
                    "gold_title": gold_title,
                    "gold_authors": gold_authors,
                    "gold_bib_titles": gold_bib_titles,
                    "gold_bib_venues": gold_bib_venues,
                    "gold_bib_authors": gold_bib_authors,
                    "gold_bib_years": gold_bib_years
                }
                lab_doc_json_pages = []
                for page_number in range(effective_page_count):
                    json_page = json_metadata["pages"][page_number]

                    unlab_first_token_index = int(json_page["first_token_index"])
                    token_count = int(json_page["token_count"])

                    lab_doc_json_page = {
                        "dimensions": json_page["dimensions"],
                        "first_token_index": len(lab_token_text_features),
                        "token_count": token_count
                    }
                    lab_doc_json_pages.append(lab_doc_json_page)

                    # copy token text features
                    lab_first_token_index = len(lab_token_text_features)
                    lab_token_text_features.resize(
                        len(lab_token_text_features) + token_count,
                        axis=0)
                    lab_token_text_features[lab_first_token_index:lab_first_token_index + token_count] = \
                        unlab_token_text_features[unlab_first_token_index:unlab_first_token_index + token_count]

                    # copy numeric features
                    lab_first_token_index = len(lab_token_numeric_features)
                    lab_token_numeric_features.resize(
                        len(lab_token_numeric_features) + token_count,
                        axis=0)
                    lab_token_numeric_features[lab_first_token_index:lab_first_token_index + token_count] = \
                        unlab_token_numeric_features[unlab_first_token_index:unlab_first_token_index + token_count]

                    assert len(lab_token_text_features) == len(lab_token_numeric_features)

                    # create labels
                    labels = np.zeros(token_count, dtype=np.int8)
                    # for title
                    if title_match.page_number == page_number:
                        labels[title_match.first_token_index:title_match.one_past_last_token_index] = TITLE_LABEL
                    # for authors
                    for author_match in author_matches:
                        if author_match.page_number == page_number:
                            labels[author_match.first_token_index:author_match.one_past_last_token_index] = AUTHOR_LABEL
                            # TODO: warn if we're overwriting existing labels
                    # for bibtitle
                    for bib_title_match in bib_title_matches:
                        if len(bib_title_match)==0:
                            continue
                        if bib_title_match.page_number == page_number:
                            labels[bib_title_match.first_token_index:bib_title_match.one_past_last_token_index] = BIBTITLE_LABEL
                    # for bibvenue
                    for bib_venue_match in bib_venue_matches:
                        if len(bib_venue_match)==0:
                            continue
                        if bib_venue_match.page_number == page_number:
                            labels[bib_venue_match.first_token_index:bib_venue_match.one_past_last_token_index] = BIBVENUE_LABEL
                    # for bibyear
                    for bib_year_match in bib_year_matches:
                        if len(bib_year_match)==0:
                            continue
                        if bib_year_match.page_number == page_number:
                            labels[bib_year_match.first_token_index:bib_year_match.one_past_last_token_index] = BIBYEAR_LABEL
                    # for bibauthor
                    for bib_author_match in bib_author_matches:
                        for amatch in bib_author_match:
                            if amatch is None or len(amatch)==0:
                                continue
                            if amatch.page_number == page_number:
                                labels[amatch.first_token_index:amatch.one_past_last_token_index] = BIBAUTHOR_LABEL

                    lab_first_token_index = len(lab_token_labels)
                    lab_token_labels.resize(
                        len(lab_token_labels) + token_count,
                        axis=0)
                    lab_token_labels[lab_first_token_index:lab_first_token_index + token_count] = labels

                    assert len(lab_token_labels) == len(lab_token_text_features)

                doc_index = len(lab_doc_metadata)
                lab_doc_metadata.resize(doc_index + 1, axis=0)
                lab_doc_json["pages"] = lab_doc_json_pages
                lab_doc_metadata[doc_index] = json.dumps(lab_doc_json)
        except:
            try:
                os.remove(temp_labeled_tokens_path)
            except FileNotFoundError:
                pass
            raise

        # close, rename, and open as read-only
        labeled_file.close()
        os.rename(temp_labeled_tokens_path, labeled_tokens_path)
        logging.info("total titles: %s", total_titles)
        logging.info("non-empty titles: %s", total_nonempty_titles)
        logging.info("total bib title matches: %s", total_matches)
        logging.info("total bib author matches: %s", total_matched_bib_authors)
        logging.info("total bib authors: %s", total_bib_authors)
        logging.info("total docs: %s", total_docs)
        logging.info("total no gold bibs: %s", total_no_gold_bibs)
        return h5py.File(labeled_tokens_path, "r")


#
# Featurized Tokens 👣
#

FEATURIZED_TOKENS_VERSION = "bibauth"

def make_featurized_tokens_file(
    output_file_name: str,
    input_file: h5py.File,
    token_stats: TokenStatistics,
    embeddings: CombinedEmbeddings,
    vision_output: VisionOutput,
    model_settings: settings.ModelSettings,
    make_copies: bool = False
):
    featurized_file = h5py.File(output_file_name, "w-", libver="latest")
    try:
        lab_doc_metadata = input_file["doc_metadata"]
        lab_token_text_features = input_file["token_text_features"]
        lab_token_numeric_features = input_file["token_numeric_features"]

        # since we don't add or remove pages, we can link to datasets in the original file
        for name in ["doc_metadata", "token_labels", "token_text_features", "token_numeric_features"]:
            if make_copies:
                try:
                    input_file.copy(name, featurized_file, name)
                except KeyError as e:
                    # We're allowed to get a KeyError for token_labels, because we can run this
                    # function on unlabeled data. All other datasets must exist.
                    if name == "token_labels":
                        pass
                    else:
                        raise
            else:
                featurized_file[name] = \
                    h5py.ExternalLink(os.path.basename(input_file.filename), "/" + name)

        # hash font and strings
        # This does all tokens in memory at once. We might have to be clever if that runs out
        # of memory.
        text_features = np.zeros(
            shape=lab_token_text_features.shape,
            dtype=np.int32)
        # do tokens
        fn = np.vectorize(embeddings.index_for_token, otypes=[np.uint32])
        text_features[:,0] = fn(lab_token_text_features[:,0])
          # The CombinedEmbeddings class already adds in the keras mask, so we don't have to do it
          # here.
        # do fonts
        fn = np.vectorize(lambda t: mmh3.hash(normalize(t)), otypes=[np.uint32])
        text_features[:,1] = fn(lab_token_text_features[:,1]) % model_settings.font_hash_size
        text_features[:,1] += 1  # plus one for keras' masking

        featurized_file.create_dataset(
            "token_hashed_text_features",
            lab_token_text_features.shape,
            dtype=np.uint32,
            data=text_features,
            compression="gzip",
            compression_opts=9)

        # numeric features
        scaled_numeric_features = featurized_file.create_dataset(
            "token_scaled_numeric_features",
            shape=(len(lab_token_text_features), 17),
            dtype=np.float32,
            fillvalue=0.0,
            compression="gzip",
            compression_opts=9)

        # capitalization features (these are numeric features)
        #  8: First letter is upper (0.5) or not (-0.5)
        #  9: Second letter is upper (0.5) or not (-0.5)
        # 10: Fraction of uppers
        # 11: First letter is lower (0.5) or not (-0.5)
        # 12: Second letter is lower (0.5) or not (-0.5)
        # 13: Fraction of lowers
        # 14: Fraction of numerics
        for token_index, token in enumerate(lab_token_text_features[:,0]):
            scaled_numeric_features[token_index, 8:8+7] = \
                stringmatch.capitalization_features(token)

            # The -0.5 offset it applied at the end.

        # sizes and positions (these are also numeric features)
        for json_metadata in lab_doc_metadata:
            json_metadata = json.loads(json_metadata)

            # make ordered lists of space widths and font sizes in the document
            doc_first_token_index = int(json_metadata["pages"][0]["first_token_index"])
            doc_token_count = 0
            for json_page in json_metadata["pages"]:
                doc_token_count += int(json_page["token_count"])

            font_sizes_in_doc = \
                lab_token_numeric_features[doc_first_token_index:doc_first_token_index + doc_token_count, 4]
            font_sizes_in_doc.sort()
            font_size_percentiles_in_doc = percentile_function_from_values(font_sizes_in_doc)

            space_widths_in_doc = \
                lab_token_numeric_features[doc_first_token_index:doc_first_token_index + doc_token_count, 5]
            space_widths_in_doc.sort()
            space_width_percentiles_in_doc = percentile_function_from_values(space_widths_in_doc)

            for page_number, json_page in enumerate(json_metadata["pages"]):
                width, height = json_page["dimensions"]
                first_token_index = int(json_page["first_token_index"])
                token_count = int(json_page["token_count"])
                one_past_last_token_index = first_token_index + token_count

                numeric_features = \
                    lab_token_numeric_features[first_token_index:one_past_last_token_index,:]

                # set token dimensions
                # dimensions are (left, right, top, bottom)
                if width <= 0.0:
                    scaled_numeric_features[first_token_index:one_past_last_token_index,0:2] = 0.0
                else:
                    # squash left and right into 0.0 - 1.0
                    scaled_numeric_features[first_token_index:one_past_last_token_index,0:2] = \
                        numeric_features[:,0:2] / width
                if height <= 0.0:
                    scaled_numeric_features[first_token_index:one_past_last_token_index,2:4] = 0.0
                else:
                    # squash top and bottom into 0.0 - 1.0
                    scaled_numeric_features[first_token_index:one_past_last_token_index,2:4] = \
                        numeric_features[:,2:4] / height

                # font sizes and space widths relative to corpus
                scaled_numeric_features[first_token_index:one_past_last_token_index,4] = \
                    token_stats.get_font_size_percentiles(numeric_features[:,4])
                scaled_numeric_features[first_token_index:one_past_last_token_index,5] = \
                    token_stats.get_space_width_percentiles(numeric_features[:,5])

                # font sizes and space widths relative to doc
                scaled_numeric_features[first_token_index:one_past_last_token_index,6] = \
                    font_size_percentiles_in_doc(numeric_features[:,4])
                scaled_numeric_features[first_token_index:one_past_last_token_index,7] = \
                    space_width_percentiles_in_doc(numeric_features[:,5])

                # overlap the tokens' bounding boxes with bounding boxes from vision
                bounding_boxes_from_vision = \
                    vision_output.boxes_for_sha_and_page(json_metadata["doc_sha"], page_number)
                title_bounding_boxes = [
                    (bb.left, bb.top, bb.right, bb.bottom)
                    for bb in bounding_boxes_from_vision
                    if bb.label == "title"
                ]
                author_bounding_boxes = [
                    (bb.left, bb.top, bb.right, bb.bottom)
                    for bb in bounding_boxes_from_vision
                    if bb.label == "author"
                ]

                def compute_intersect(a, b):
                    # format of bb: [ x1, y1, x2, y2 ]
                    top = max(a[1], b[1])
                    bottom = min(a[3], b[3])
                    left = max(a[0], b[0])
                    right = min(a[2], b[2])
                    tb = bottom - top  # top to bottom
                    lr = right - left  # left to right
                    if tb < 0 or lr < 0:
                        intersection = 0
                    else:
                        intersection = tb * lr
                    return intersection

                def compute_iofirst(a, b):
                    a_w = a[2] - a[0]
                    a_h = a[3] - a[1]
                    a_area = a_w * a_h
                    if a_area == 0:
                        return 0
                    intersection = compute_intersect(a, b)
                    return intersection / a_area

                for token_index, coordinates in enumerate(numeric_features[:,0:4]):
                    left, right, top, bottom = coordinates
                    coordinates = (left, top, right, bottom)

                    best_title_iofirst = 0
                    if len(title_bounding_boxes) > 0:
                        best_title_iofirst = max(
                            (compute_iofirst(coordinates, bb) for bb in title_bounding_boxes))

                    best_author_iofirst = 0
                    if len(author_bounding_boxes) > 0:
                        best_author_iofirst = max(
                            (compute_iofirst(coordinates, bb) for bb in author_bounding_boxes))

                    if best_title_iofirst > 0.1 and best_title_iofirst >= best_author_iofirst:
                        scaled_numeric_features[first_token_index+token_index, 15] = 1.0

                    if best_author_iofirst > 0.1 and best_author_iofirst > best_title_iofirst:
                        scaled_numeric_features[first_token_index+token_index, 16] = 1.0

                # The -0.5 offset it applied at the end.

        # shift everything so we end up with a range of -0.5 - +0.5
        scaled_numeric_features[:,:] -= 0.5
    except:
        try:
            os.remove(output_file_name)
        except FileNotFoundError:
            pass
        raise

def featurized_tokens_file(
    bucket_path: str,
    token_stats: TokenStatistics,
    embeddings: CombinedEmbeddings,
    model_settings: settings.ModelSettings
):
    # The hash of this structure becomes part of the filename, so if it changes, we essentially
    # invalidate the cache of featurized data.
    featurizing_hash_components = (
        model_settings.max_page_number,
        model_settings.font_hash_size,
        model_settings.minimum_token_frequency,
        # Strings get a different hash every time you run python, so they are pre-hashed with mmh3.
        mmh3.hash(os.path.basename(model_settings.glove_vectors))
    )

    # reverse the tuple, to help the hash function
    featurizing_hash_components = featurizing_hash_components[::-1]

    featurized_tokens_path = \
        os.path.join(
            bucket_path,
            "featurized-tokens-%02x-%s.h5" %
                (abs(hash(featurizing_hash_components)), FEATURIZED_TOKENS_VERSION))
    if os.path.exists(featurized_tokens_path):
        return h5py.File(featurized_tokens_path, "r")

    logging.info("%s does not exist, will recreate", featurized_tokens_path)

    vision_output = VisionOutput(os.path.join(bucket_path, "vision_output.json"))

    temp_featurized_tokens_path = featurized_tokens_path + ".%d.temp" % os.getpid()
    make_featurized_tokens_file(
        temp_featurized_tokens_path,
        labeled_tokens_file(bucket_path),
        token_stats,
        embeddings,
        vision_output,
        model_settings)
    os.rename(temp_featurized_tokens_path, featurized_tokens_path)
    return h5py.File(featurized_tokens_path, "r")


#
# Handling Documents 👜
#

PageBase = collections.namedtuple(
    "Page", [
        "page_number",
        "width",
        "height",
        "tokens",
        "token_hashes",
        "font_hashes",
        "numeric_features",
        "scaled_numeric_features",
        "labels"
    ]
)

DocumentBase = collections.namedtuple(
    "Document", [
        "doc_id",
        "doc_sha",
        "gold_title",
        "gold_authors",
        "gold_bib_titles",
        "gold_bib_authors",
        "gold_bib_venues",
        "gold_bib_years",
        "pages"
    ]
)

# Because the default representation of these makes debugging unbearably slow, we're overwriting
# how they present themselves.

class Page(PageBase):
    def __str__(self):
        return "Page(%d, ...)" % self.page_number
    def __repr__(self):
        return "Page(%d, ...)" % self.page_number

class Document(DocumentBase):
    def __str__(self):
        return "Document('%s', ...)" % self.doc_id
    def __repr__(self):
        return "Document('%s', ...)" % self.doc_id

def documents_for_featurized_tokens(
    featurized_tokens: h5py.File,
    include_labels: bool = True,
    max_tokens_per_page: typing.Optional[int] = None
):
    for doc_metadata in featurized_tokens["doc_metadata"]:
        doc_metadata = json.loads(doc_metadata)
        pages = []
        for page_number, json_page in enumerate(doc_metadata["pages"]):
            first_token_index = int(json_page["first_token_index"])
            token_count = int(json_page["token_count"])
            if max_tokens_per_page is not None:
                token_count = min(max_tokens_per_page, token_count)
            last_token_index_plus_one = first_token_index + token_count

            if include_labels:
                labels = featurized_tokens["token_labels"][first_token_index:last_token_index_plus_one]
            else:
                labels = None

            pages.append(Page(
                page_number,
                float(json_page["dimensions"][0]),
                float(json_page["dimensions"][1]),
                tokens = \
                    featurized_tokens["token_text_features"][first_token_index:last_token_index_plus_one, 0],
                token_hashes = \
                    featurized_tokens["token_hashed_text_features"][first_token_index:last_token_index_plus_one, 0],
                font_hashes = \
                    featurized_tokens["token_hashed_text_features"][first_token_index:last_token_index_plus_one, 1],
                numeric_features = \
                    featurized_tokens["token_numeric_features"][first_token_index:last_token_index_plus_one, :],
                scaled_numeric_features = \
                    featurized_tokens["token_scaled_numeric_features"][first_token_index:last_token_index_plus_one, :],
                labels = labels
            ))

        if include_labels:
            gold_title = trim_punctuation(doc_metadata["gold_title"])
            gold_authors = doc_metadata["gold_authors"]
            gold_bib_titles = doc_metadata["gold_bib_titles"]
            gold_bib_venues = doc_metadata["gold_bib_venues"]
            gold_bib_years = doc_metadata["gold_bib_years"]
            gold_bib_authors = doc_metadata["gold_bib_authors"]
        else:
            gold_title = None
            gold_authors = None
            gold_bib_titles = None
            gold_bib_venues = None
            gold_bib_years = None
            gold_bib_authors = None

        yield Document(
            doc_metadata["doc_id"],
            doc_metadata["doc_sha"],
            gold_title,
            gold_authors,
            gold_bib_titles,
            gold_bib_authors,
            gold_bib_venues,
            gold_bib_years,
            pages)

def documents_for_bucket(
    bucket_path: str,
    token_stats: TokenStatistics,
    embeddings: CombinedEmbeddings,
    model_settings: settings.ModelSettings
):
    featurized = featurized_tokens_file(
        bucket_path,
        token_stats,
        embeddings,
        model_settings)
        # The file has to stay open, because the document we return refers to it, and needs it
        # to be open. Python's GC will close the file (hopefully).
    yield from documents_for_featurized_tokens(featurized)

class DocumentSet(Enum):
    TRAIN = 1
    TEST = 2
    VALIDATE = 3

def tokenstats_for_pmc_dir(pmc_dir: str) -> TokenStatistics:
    return TokenStatistics(os.path.join(pmc_dir, "all.tokenstats3.gz"))

def documents(
    pmc_dir: str,
    model_settings: settings.ModelSettings,
    document_set:DocumentSet = DocumentSet.TRAIN
):
    if document_set is DocumentSet.TEST:
<<<<<<< HEAD
        buckets = range(0x11, 0x13)
    elif document_set is DocumentSet.VALIDATE:
        buckets = range(0x0f, 0x11)
    else:
        buckets = range(0x00, 0x0f)
=======
        buckets = range(0xf0, 0x100)
    elif document_set is DocumentSet.VALIDATE:
        buckets = range(0xe0, 0xf0)
    else:
        buckets = range(0x00, 0xe0)
>>>>>>> ca0e0be2
    buckets = ["%02x" % x for x in buckets]

    token_stats = tokenstats_for_pmc_dir(pmc_dir)
    glove = GloveVectors(model_settings.glove_vectors)
    embeddings = CombinedEmbeddings(token_stats, glove, model_settings.minimum_token_frequency)

    for bucket in buckets:
        yield from documents_for_bucket(
            os.path.join(pmc_dir, bucket),
            token_stats,
            embeddings,
            model_settings)

def prepare_bucket(
    bucket_number: str,
    pmc_dir: str,
    token_stats: TokenStatistics,
    embeddings: CombinedEmbeddings,
    model_settings: settings.ModelSettings
):
    bucket_path = os.path.join(pmc_dir, bucket_number)
    featurized_tokens_file(bucket_path, token_stats, embeddings, model_settings)

def dump_documents(
    bucket_number: str,
    pmc_dir: str,
    token_stats: TokenStatistics,
    embeddings: CombinedEmbeddings,
    model_settings: settings.ModelSettings
):
    bucket_path = os.path.join(pmc_dir, bucket_number)
    for doc in documents_for_bucket(bucket_path, token_stats, embeddings, model_settings):
        pdf_path = os.path.join(bucket_path, "docs", doc.doc_id)
        assert pdf_path.endswith(".pdf")
        html_path = pdf_path[:-3] + "html"
        logging.info("Dumping %s", html_path)
        with open(html_path, "w", encoding="UTF-8") as html_file:
            html_file.write("<html>\n"
                            "<head>\n")
            html_file.write("<title>%s</title>" % html.escape(doc.doc_sha))
            html_file.write('<link rel="stylesheet" href="https://maxcdn.bootstrapcdn.com/bootstrap/3.3.7/css/bootstrap.min.css" integrity="sha384-BVYiiSIFeK1dGmJRAkycuHAHRg32OmUcww7on3RYdg4Va+PmSTsz/K68vbdEjh4u" crossorigin="anonymous">\n')
            html_file.write('<script src="https://maxcdn.bootstrapcdn.com/bootstrap/3.3.7/js/bootstrap.min.js" integrity="sha384-Tc5IQib027qvyjSMfHjOMaLkfuWVxZxUPnCJA7l2mCWNIpG9mGCD8wGNIcPD7Txa" crossorigin="anonymous"></script>\n')
            html_file.write('<style> td { text-align:right; } </style>\n')
            html_file.write("</head>\n"
                            "<body>\n")
            html_file.write('<h1><a href="%s">%s</a></h1>\n' % (
                os.path.basename(pdf_path),
                html.escape(doc.doc_id)))

            html_file.write("<p>Gold title: <b>%s</b></p>\n" % html.escape(doc.gold_title))
            for given_names, surnames in doc.gold_authors:
                html_file.write("<p>Gold author: <b>%s %s</b></p>\n" % (
                    html.escape(given_names),
                    html.escape(surnames)))

            for bib_title, bib_venue, bib_authors, bib_year in zip(doc.gold_bib_titles, doc.gold_bib_venues \
                                                                  , doc.gold_bib_authors, doc.gold_bib_years):
                html_file.write("<p>Gold bib title: <b>%s</b></p>\n" % html.escape(bib_title))
                for bib_author in bib_authors:
                    html_file.write("<p>Gold bib author: <b>%s</b></p>\n" % html.escape(bib_author))
                html_file.write("<p>Gold bib year: <b>%s</b></p>\n" % html.escape(bib_year))
                html_file.write("<p>Gold bib venue: <b>%s</b></p>\n" % html.escape(bib_venue))

            for page in doc.pages:
                html_file.write("<h2>Page %d</h2>\n" % page.page_number)
                html_file.write('<table class="table table-condensed">\n')

                # get statistics for numeric features
                if len(page.numeric_features) > 0:
                    numeric_features_min = np.min(page.numeric_features, axis=0)
                    numeric_features_max = np.max(page.numeric_features, axis=0)
                else:
                    logging.warning("no numeric features for page %s of: %s", page.page_number, html_path)

                numeric_features_min[0:2] = 0.0
                numeric_features_max[0:2] = page.width
                numeric_features_min[2:4] = 0.0
                numeric_features_max[2:4] = page.height

                # first row of header
                columns = [
                    ("token", page.tokens, None),
                    ("token_hash", page.token_hashes, None),
                    ("label", page.labels, None),
                    ("font_hash", page.font_hashes, None),
                    ("scaled_numeric_features", page.scaled_numeric_features, [
                        "left",
                        "right",
                        "top",
                        "bottom",
                        "fs_corp",
                        "sw_corp",
                        "fs_doc",
                        "sw_doc",
                        "1up",
                        "2up",
                        "f_up",
                        "1low",
                        "2low",
                        "f_low",
                        "f_num",
                        "v_title",
                        "v_auth"
                    ]),
                    ("numeric_features", page.numeric_features, [
                        "left",
                        "right",
                        "top",
                        "bottom",
                        "fs",
                        "sw"
                    ])
                ]

                html_file.write("<tr><th>index</th>")
                for column_name, array, subcolumns in columns:
                    array_width = 1
                    if len(array.shape) > 1:
                        array_width = array.shape[1]
                    html_file.write('<th colspan="%d">%s</th>' % (array_width, column_name))
                html_file.write("</tr>\n")

                # second row of header
                html_file.write("<tr><th></th>")
                for column_name, array, subcolumns in columns:
                    array_width = 1
                    if len(array.shape) > 1:
                        array_width = array.shape[1]
                    if subcolumns is None:
                        assert array_width == 1
                        html_file.write("<th></th>")
                    else:
                        assert array_width == len(subcolumns)
                        for subcolumn in subcolumns:
                            html_file.write('<th>%s</th>' % subcolumn)
                html_file.write("</tr>\n")

                label2color_class = [None, "success", "info", "warning", "danger", "info", "light", "dark"]
                # We're abusing these CSS classes from Bootstrap to color rows according to their
                # label.

                for token_index in range(len(page.tokens)):
                    label = page.labels[token_index]

                    color_class = label2color_class[label]
                    if color_class is None:
                        html_file.write("<tr>")
                    else:
                        html_file.write('<tr class="%s">' % color_class)

                    html_file.write("<td>%d</td>" % token_index)

                    for column_name, array, subcolumns in columns:
                        values = array[token_index]
                        if len(array.shape) == 1:
                            values = [values]

                        def formatter_fn(v, i: int):
                            return str(v)
                        color_fn = lambda v, i: None
                        color_class_fn = lambda v, i: None
                        if column_name == "scaled_numeric_features":
                            formatter_fn = lambda v, i: "%.3f" % v
                            def color_fn(v, i: int) -> str:
                                top = (255, 255, 170)
                                bottom = (128, 170, 255)
                                v = v + 0.5

                                color = (
                                    int(top[0] * v + bottom[0] * (1 - v)),
                                    int(top[1] * v + bottom[1] * (1 - v)),
                                    int(top[2] * v + bottom[2] * (1 - v)),
                                )
                                # You're not supposed to scale colors like this, but it's good
                                # enough.
                                return "rgb(%d, %d, %d)" % color
                        elif column_name == "token_hash":
                            def color_class_fn(v, i: int):
                                if v == 0:  # masking value, should never happen
                                    return "danger"
                                elif v == 1:  # oov token
                                    return "warning"
                                else:
                                    return None
                        elif column_name == "numeric_features":
                            def formatter_fn(v, i: int) -> str:
                                if i == 5: # space width
                                    return "%.3f" % v
                                else:
                                    return str(v)
                            def color_fn(v, i: int) -> str:
                                top = (255, 170, 170)
                                bottom = (170, 255, 192)

                                if numeric_features_min[i] == numeric_features_max[i]:
                                    color = bottom
                                else:
                                    v -= numeric_features_min[i]
                                    v /= (numeric_features_max[i] - numeric_features_min[i])

                                    color = (
                                        int(top[0] * v + bottom[0] * (1 - v)),
                                        int(top[1] * v + bottom[1] * (1 - v)),
                                        int(top[2] * v + bottom[2] * (1 - v)),
                                    )
                                    # You're not supposed to scale colors like this, but it's good
                                    # enough.
                                return "rgb(%d, %d, %d)" % color

                        for i, value in enumerate(values):
                            color = color_fn(value, i)
                            color_class = color_class_fn(value, i)

                            # start the open the tag
                            html_file.write('<td')
                            if color_class is not None:
                                html_file.write(' class="%s"' % color_class)
                            if color is not None:
                                html_file.write(' style="background-color: %s"' % color)
                            # end the open tag
                            html_file.write(">")

                            html_file.write(html.escape(formatter_fn(value, i)))
                            html_file.write("</td>")
                    html_file.write("</tr>\n")

                html_file.write('</table>\n')

            html_file.write("</body>\n")
            html_file.write("</html>\n")


def main():
    logging.getLogger().setLevel(logging.DEBUG)

    # find which command to run
    commands = {
        "warm": "Warms the cache for buckets in the PMC directory",
        "dump": "Dumps labeled and featurized documents to HTML"
    }

    command = None
    if len(sys.argv) > 1:
        command = sys.argv[1].lower()
        del sys.argv[1]
    if command is None or command not in commands.keys():
        progname = sys.argv[0]
        print("%s {%s}" % (progname, ", ".join(commands.keys())))
        return 1

    model_settings = settings.default_model_settings

    import argparse
    parser = argparse.ArgumentParser(description=commands[command])
    parser.add_argument(
        "--pmc-dir",
        type=str,
        default="/net/nfs.corp/s2-research/science-parse/pmc/",
        help="directory with the PMC data"
    )
    parser.add_argument(
        "--glove-vectors",
        type=str,
        default=model_settings.glove_vectors,
        help="file containing the GloVe vectors"
    )
    parser.add_argument("bucket_number", type=str, nargs='+', help="buckets to process")
    args = parser.parse_args()

    model_settings = model_settings._replace(glove_vectors=args.glove_vectors)
    print(model_settings)

    token_stats = tokenstats_for_pmc_dir(args.pmc_dir)
    glove = GloveVectors(model_settings.glove_vectors)
    embeddings = CombinedEmbeddings(token_stats, glove, model_settings.minimum_token_frequency)

    for bucket_number in args.bucket_number:
        logging.info("Processing bucket %s", bucket_number)
        if command == "warm":
            prepare_bucket(bucket_number, args.pmc_dir, token_stats, embeddings, model_settings)
        elif command == "dump":
            dump_documents(bucket_number, args.pmc_dir, token_stats, embeddings, model_settings)

if __name__ == "__main__":
    main()<|MERGE_RESOLUTION|>--- conflicted
+++ resolved
@@ -1568,19 +1568,11 @@
     document_set:DocumentSet = DocumentSet.TRAIN
 ):
     if document_set is DocumentSet.TEST:
-<<<<<<< HEAD
-        buckets = range(0x11, 0x13)
-    elif document_set is DocumentSet.VALIDATE:
-        buckets = range(0x0f, 0x11)
-    else:
-        buckets = range(0x00, 0x0f)
-=======
         buckets = range(0xf0, 0x100)
     elif document_set is DocumentSet.VALIDATE:
         buckets = range(0xe0, 0xf0)
     else:
         buckets = range(0x00, 0xe0)
->>>>>>> ca0e0be2
     buckets = ["%02x" % x for x in buckets]
 
     token_stats = tokenstats_for_pmc_dir(pmc_dir)
