import mmh3
import logging
import numpy as np
import json
import os
import token_statistics
import re
import xml.etree.ElementTree as ET
import unicodedata
import stringmatch
import h5py
import collections
import gzip
import bz2
import typing
import sys
import html
from enum import Enum
from queue import Queue
from threading import Thread

import settings


#
# Helpers 💁
#

def threaded_generator(g, maxsize=128):
    q = Queue(maxsize=maxsize)

    sentinel = object()

    def fill_queue():
        try:
            for value in g:
                q.put(value)
        finally:
            q.put(sentinel)

    thread = Thread(name=repr(g), target=fill_queue, daemon=True)
    thread.start()

    yield from iter(q.get, sentinel)

def json_from_file(filename: str):
    if filename.endswith(".bz2"):
        open_fn = bz2.open
    elif filename.endswith(".gz"):
        open_fn = gzip.open
    else:
        open_fn = open

    with open_fn(filename, "rt", encoding="UTF-8") as p:
        for line in p:
            try:
                yield json.loads(line)
            except ValueError as e:
                logging.warning("Error while reading document (%s); skipping", e)

def json_from_files(filenames: typing.List[str]):
    for filename in filenames:
        yield from json_from_file(filename)

def normalize(s: str) -> str:
    s = s.lower()
    s = unicodedata.normalize("NFKC", s)
    return s


#
# Classes 🏫
#

def percentile_function_from_values_and_counts(values: np.ndarray, counts: np.ndarray):
    if len(values) <= 0:
        return lambda x: 0.5

    assert (np.diff(values) >= 0.0).all()   # make sure the values are sorted
    cum_array = counts.cumsum()
    if cum_array.dtype != np.float32:
        cum_array = cum_array.astype(np.float32)
    total = cum_array[-1]
    cum_array /= total
    cum_array = np.insert(cum_array, 0, 0.0)
    cum_values = np.insert(values, 0, -np.inf)

    def result(vs: np.ndarray) -> np.ndarray:
        # Let's say we have one document with 2 tokens of size 5.0, and 200 tokens of size 8.0. Then
        # we would want all tokens with size 8.0 to end up with a feature value around 0.5, because
        # that's the "normal" font size. If we just take the percentile though, the value in this
        # example will be 1.0. So instead, we take the percentile of 8.0 including (should be 1.00)
        # and excluding (should be 0.10), and we average the two values.
        assert cum_values.dtype == vs.dtype # If this is not true, numpy will cast one of them automatically, resulting in terrible performance.
        indices = cum_values.searchsorted(vs).clip(1, len(cum_values) - 1)
        indices_before = indices - 1
        return (cum_array[indices] + cum_array[indices_before]) / 2.0

    return result

def percentile_function_from_counts(counts: dict):
    cum_array = np.fromiter(
        counts.items(), dtype=[("item", np.float32), ("count", np.float32)]
    )
    cum_array.sort()
    return percentile_function_from_values_and_counts(cum_array["item"], cum_array["count"])

def percentile_function_from_values(values: np.ndarray):
    values, counts = np.unique(values, return_counts=True)
    return percentile_function_from_values_and_counts(values, counts)

class TokenStatistics(object):
    def __init__(self, filename):
        self.filename = filename
        self.tokens = None
        self.cum_font_sizes = None
        self.cum_space_widths = None
        # We load all this stuff lazily.

    def _ensure_loaded(self):
        if self.tokens is not None:
            return

        # load the file
        (texts, fonts, font_sizes, space_widths) = \
            token_statistics.load_stats_file_no_coordinates(self.filename)

        # prepare normalized tokens
        self.tokens = {}
        for token, new_count in texts.items():
            token = normalize(token)
            old_count = self.tokens.get(token, 0)
            self.tokens[token] = old_count + new_count
        self.tokens = list(self.tokens.items())
        self.tokens.sort(key=lambda x: -x[1])

        # prepare font sizes and token widths
        self.percentile_function_for_font_size = percentile_function_from_counts(font_sizes)
        self.percentile_function_for_space_width = percentile_function_from_counts(space_widths)

    def get_font_size_percentile(self, font_size):
        self._ensure_loaded()
        # We have to search for the same data type as we have in the array. Otherwise this is super
        # slow.
        font_size = np.asarray(font_size, np.float32)
        return self.get_font_size_percentiles(font_size)

    def get_font_size_percentiles(self, font_sizes: np.array):
        assert font_sizes.dtype == np.dtype(np.float32)
        self._ensure_loaded()
        return self.percentile_function_for_font_size(font_sizes)

    def get_space_width_percentile(self, space_width):
        self._ensure_loaded()
        # We have to search for the same data type as we have in the array. Otherwise this is super
        # slow.
        space_width = np.asarray(space_width, np.float32)
        return self.get_space_width_percentiles(space_width)

    def get_space_width_percentiles(self, space_widths: np.array):
        assert space_widths.dtype == np.dtype(np.float32)
        self._ensure_loaded()
        return self.percentile_function_for_space_width(space_widths)

    def get_tokens_with_minimum_frequency(self, min_freq: int) -> typing.Generator[str, None, None]:
        self._ensure_loaded()
        # We can do this because self.tokens is sorted.
        for token, count in self.tokens:
            if count < min_freq:
                break
            yield token

class VisionOutput(object):
    BoundingBox = collections.namedtuple("BoundingBox", [
        "label",
        "left",
        "right",
        "top",
        "bottom",
        "confidence"
    ])

    def __init__(self, file_path):
        self.boxes = {}
        if file_path is not None:
            with open(file_path) as file:
                for line in file:
                    line = json.loads(line)
                    sha = line["docSha"]
                    bounding_boxes_for_sha = []
                    for json_page in line["pages"]:
                        bounding_boxes_for_page = []
                        for label, left, top, right, bottom, confidence in json_page:
                            bounding_boxes_for_page.append(
                                self.BoundingBox(label, left, right, top, bottom, confidence))
                        bounding_boxes_for_sha.append(bounding_boxes_for_page)
                    if sha in self.boxes:
                        logging.warning("Duplicate sha %s in %s", sha, file_path)
                    self.boxes[sha] = bounding_boxes_for_sha

    def boxes_for_sha_and_page(self, sha: str, page: int) -> typing.List[BoundingBox]:
        try:
            return self.boxes[sha][page]
        except KeyError:
            # We don't have boxes for that document.
            logging.warning("Missing vision output for %s", sha)
            return list()
        except IndexError:
            # We have boxes for that document, but not for that page.
            return list()

    def pages_for_sha(self, sha: str):
        return len(self.boxes[sha])

class GloveVectors(object):
    def __init__(self, filename: str):
        # Open the file and get the dimensions in it. Vectors themselves are loaded lazily.
        self.filename = filename
        with gzip.open(filename, "rt", encoding="UTF-8") as lines:
            for line in lines:
                line = line.split()
                self.dimensions = len(line) - 1
                break

        self.vectors = None
        self.vectors_stddev = None
        self.word2index = None

    def _ensure_vectors(self):
        if self.vectors is not None:
            return

        self.word2index = {}
        self.vectors = []
        with gzip.open(self.filename, "rt", encoding="UTF-8") as lines:
            for line_number, line in enumerate(lines):
                line = line.split(" ")
                word = normalize(line[0])
                try:
                    self.word2index[word] = len(self.vectors)
                    self.vectors.append(np.asarray(line[1:], dtype='float32'))
                except:
                    logging.error(
                        "Error while loading line for '%s' at %s:%d",
                        word,
                        self.filename,
                        line_number)
                    raise
        self.vectors = np.stack(self.vectors)
        self.vectors_stddev = np.std(self.vectors)

    def get_dimensions(self) -> int:
        return self.dimensions

    def get_vocab_size(self) -> int:
        self._ensure_vectors()
        return len(self.vectors)

    def get_vector(self, word: str):
        self._ensure_vectors()
        index = self.word2index.get(normalize(word))
        if index is None:
            return None
        else:
            return self.vectors[index]

    def get_dimensions_with_random(self):
        return self.get_dimensions() + 1    # 1 for whether we found a vector or not

    def get_vector_or_random(self, word: str):
        vector = self.get_vector(word)
        if vector is not None:
            return np.insert(vector, 0, 0.5)
        else:
            seed = mmh3.hash(normalize(word)) % (2**31 - 1)
            r = np.random.RandomState(seed)
            vector = r.normal(
                loc=0.0,
                scale=self.vectors_stddev,
                size=self.get_dimensions()+1
            )
            vector[0] = -0.5
            return vector

class CombinedEmbeddings(object):
    """Combines token statistics and glove vectors to produce embeddings to start training with."""

    OOV = " ⚠ OOV ⚠ " # must be something that the tokenizer would destroy
    OOV_INDEX = 1     # 0 is the keras masking value

    def __init__(
        self,
        tokenstats: TokenStatistics,
        glove: GloveVectors,
        min_token_freq: int
    ):
        self.tokenstats = tokenstats
        self.glove = glove
        self.min_token_freq = min_token_freq

        self.token2index = None
        self.matrix = None

    def _ensure_loaded(self):
        if self.token2index is not None:
            return

        # build token2index
        self.token2index = {
            token: index + 2        # index 0 is the keras masking value, index 1 is the OOV token
            for index, token
            in enumerate(self.tokenstats.get_tokens_with_minimum_frequency(self.min_token_freq))
        }
        self.token2index[self.OOV] = self.OOV_INDEX
        # check whether there are duplicate indices
        indices = set(self.token2index.values())
        assert len(indices) == len(self.token2index)
        # make sure that 0, the keras masking value, did not make it into the indices
        assert 0 not in indices

        # build the embedding matrix
        self.matrix = np.zeros(
            shape=(len(self.token2index)+1, self.glove.get_dimensions_with_random()),    # +1 for the keras mask
            dtype=np.float32)
        for token, index in self.token2index.items():
            self.matrix[index] = self.glove.get_vector_or_random(token)

        # print out some stats
        inv_count = np.sum(self.matrix[2:,0]) + (0.5 * (len(self.matrix) - 2))    # the first scalar in the word vector is -0.5 if it's OOV, or 0.5 otherwise
        oov_count = len(self.matrix[2:]) - inv_count    # 2: compensates for the keras mask and the OOV token
        assert inv_count + oov_count == len(self.matrix) - 2
        logging.info(
            "%d words in vocab, %d of them from glove (%.2f%%)",
            inv_count + oov_count,
            inv_count,
            (100 * inv_count) / (inv_count + oov_count))

    def index_for_token(self, token: str) -> int:
        self._ensure_loaded()
        r = self.token2index.get(normalize(token), self.OOV_INDEX)
        assert r != 0   # we must never return the keras masking value
        return r

    def dimensions(self):
        self._ensure_loaded()
        return self.matrix.shape[1]

    def vocab_size(self):
        self._ensure_loaded()
        return self.matrix.shape[0] - 1 # -1 for the keras mask

    def matrix_for_keras(self):
        self._ensure_loaded()
        return self.matrix


#
# Unlabeled Tokens 🗄
#

UNLABELED_TOKENS_VERSION = "bibauth"

h5_unicode_type = h5py.special_dtype(vlen=np.unicode)

POTENTIAL_LABELS = [None, "title", "author", "bibtitle", "bibauthor", "bibvenue", "bibyear"]
NONE_LABEL = 0
TITLE_LABEL = POTENTIAL_LABELS.index("title")
AUTHOR_LABEL = POTENTIAL_LABELS.index("author")
BIBTITLE_LABEL = POTENTIAL_LABELS.index("bibtitle")
BIBAUTHOR_LABEL = POTENTIAL_LABELS.index("bibauthor")
BIBVENUE_LABEL = POTENTIAL_LABELS.index("bibvenue")
BIBYEAR_LABEL = POTENTIAL_LABELS.index("bibyear")

MAX_DOCS_PER_BUCKET = 6100
MAX_PAGE_COUNT = 50
# The effective page count used in training will be the minimum of this and the same setting in
# the model settings.
MAX_PAGES_PER_BUCKET = MAX_DOCS_PER_BUCKET * MAX_PAGE_COUNT

_sha1_re = re.compile(r'^[0-9a-f]{40}$')
_sha1DotPdf_re = re.compile(r'^[0-9a-f]{40}\.pdf$')
_sha1FromS2Url = re.compile(r'.*([0-9a-f]{4})/([0-9a-f]{36}).pdf$')

def make_unlabeled_tokens_file(
    json_file_names: typing.Union[str, typing.List[str]],
    output_file_name: str,
    ignore_errors=False
):
    if isinstance(json_file_names, str):
        json_file_names = [json_file_names]

    h5_file = h5py.File(output_file_name, "w-", libver="latest")
    try:
        h5_doc_metadata = h5_file.create_dataset(
            "doc_metadata",
            dtype=h5_unicode_type,
            shape=(0,),   # free-wheeling json structure
            maxshape=(MAX_DOCS_PER_BUCKET,))
        h5_token_text_features = h5_file.create_dataset(
            "token_text_features",
            dtype=h5_unicode_type,
            shape=(0,2),    # token, font name
            maxshape=(None,2),
            compression="gzip",
            compression_opts=9)
        h5_token_numeric_features = h5_file.create_dataset(
            "token_numeric_features",
            dtype=np.float32,
            shape=(0, 6),   # left, right, top, bottom, font_size, font_space_width
            maxshape=(None, 6),
            compression="gzip",
            compression_opts=9)

        for json_doc in json_from_files(json_file_names):
            # find the proper doc id
            if "docName" in json_doc:
                doc_name = json_doc["docName"]
            else:
                doc_name = json_doc["docId"]
            doc_sha = json_doc.get("docSha", None)
            if doc_sha is None:
                if _sha1DotPdf_re.match(doc_name) is not None:
                    doc_sha = doc_name[:40]
                else:
                    doc_sha = _sha1FromS2Url.match(doc_name)
                    if doc_sha is not None:
                        doc_sha = doc_sha.group(1) + doc_sha.group(2)
                    else:
                        doc_name = doc_name.split("/")
                        for i, id_element in enumerate(doc_name):
                            if _sha1_re.match(id_element) is not None:
                                doc_name = doc_name[i:]
                                break
                        doc_sha = doc_name[0]
                        doc_name = "/".join(doc_name)
            assert _sha1_re.match(doc_sha) is not None, doc_sha

            doc_in_h5 = {}  # the structure we are stuffing into doc_metadata
            doc_in_h5["doc_id"] = doc_name
            doc_in_h5["doc_sha"] = doc_sha
            pages_in_h5 = []

            try:
                json_pages = json_doc["pages"]
            except KeyError:
                logging.warning("Document %s has no pages, skipping", doc_sha)
                continue
            effective_page_count = min(MAX_PAGE_COUNT, len(json_pages))
            for json_page in json_pages[:effective_page_count]:
                page_in_h5 = {}
                width = float(json_page["width"])
                height = float(json_page["height"])
                page_in_h5["dimensions"] = (width, height)

                # Get the tokens from the page
                try:
                    json_tokens = json_page["tokens"]
                except KeyError:
                    json_tokens = []

                # Filter out tokens that have NaN in them
                numeric_fields = ["left", "right", "top", "bottom", "fontSize", "fontSpaceWidth"]
                json_tokens = [token for token in json_tokens if
                   "NaN" not in [token[field_name] for field_name in numeric_fields]]

                first_token_index = len(h5_token_text_features)
                page_in_h5["first_token_index"] = first_token_index
                page_in_h5["token_count"] = len(json_tokens)

                h5_token_text_features.resize(first_token_index + len(json_tokens), axis=0)
                def sanitize_string(s: str) -> str:
                    return s.replace("\0", "\ufffd")
                h5_token_text_features[first_token_index:first_token_index+len(json_tokens)] = \
                    [(
                        sanitize_string(json_token["text"]).encode("utf-8"),
                        sanitize_string(json_token["font"]).encode("utf-8"),
                    ) for json_token in json_tokens]

                h5_token_numeric_features.resize(first_token_index + len(json_tokens), axis=0)
                h5_token_numeric_features[first_token_index:first_token_index+len(json_tokens)] = \
                    [(
                        float(json_token["left"]),
                        float(json_token["right"]),
                        float(json_token["top"]),
                        float(json_token["bottom"]),
                        float(json_token["fontSize"]),
                        float(json_token["fontSpaceWidth"])
                    ) for json_token in json_tokens]

                pages_in_h5.append(page_in_h5)
            doc_in_h5["pages"] = pages_in_h5

            doc_index = len(h5_doc_metadata)
            h5_doc_metadata.resize(doc_index + 1, axis=0)
            h5_doc_metadata[doc_index] = json.dumps(doc_in_h5)
        h5_file.close()
    except:
        # If something fails, try cleaning up after ourselves
        try:
            os.remove(output_file_name)
        except FileNotFoundError:
            pass
        raise

def unlabeled_tokens_file(bucket_path: str):
    """Returns h5 file with unlabeled tokens"""
    unlabeled_tokens_path = \
        os.path.join(
            bucket_path,
            "unlabeled-tokens-%s.h5" % UNLABELED_TOKENS_VERSION)
    if os.path.exists(unlabeled_tokens_path):
        return h5py.File(unlabeled_tokens_path, "r")

    logging.info("%s does not exist, will recreate", unlabeled_tokens_path)

    temp_unlabeled_tokens_path = unlabeled_tokens_path + ".%d.temp" % os.getpid()
    make_unlabeled_tokens_file(
        os.path.join(bucket_path, "tokens3.json.bz2"),
        temp_unlabeled_tokens_path)
    os.rename(temp_unlabeled_tokens_path, unlabeled_tokens_path)
    return h5py.File(unlabeled_tokens_path, "r")


#
# Labeling 🏷
#

LABELED_TOKENS_VERSION = "bibauth"

_split_words_re = re.compile(r'(\W|\d+)')
_not_spaces_re = re.compile(r'\S+')
_word_characters_re = re.compile(r'[\w]+')
_leading_punctuation = re.compile(r'^[\.]+')
_trailing_punctuation = re.compile(r'[\.]+$')

def trim_punctuation(s: str) -> str:
    s = _leading_punctuation.sub("", s)
    s = _trailing_punctuation.sub("", s)
    return s.strip()

def labeled_tokens_file(bucket_path: str):
    """Returns the h5 file with the labeled tokens"""
    labeled_tokens_path = \
        os.path.join(
            bucket_path,
            "labeled-tokens-%s.h5" % LABELED_TOKENS_VERSION)
    if os.path.exists(labeled_tokens_path):
        return h5py.File(labeled_tokens_path, "r")
    total_titles = 0
    total_matches = [0, 0, 0, 0]
    total_bib_authors = 0
    total_docs = 0
    total_no_gold_bibs = 0
    total_nonempty_titles = 0
    total_matched_bib_authors = 0
    logging.info("%s does not exist, will recreate", labeled_tokens_path)
    with unlabeled_tokens_file(bucket_path) as unlabeled_tokens:
        temp_labeled_tokens_path = labeled_tokens_path + ".%d.temp" % os.getpid()
        labeled_file = h5py.File(temp_labeled_tokens_path, "w-", libver="latest")
        try:
            unlab_doc_metadata = unlabeled_tokens["doc_metadata"]
            unlab_token_text_features = unlabeled_tokens["token_text_features"]
            unlab_token_numeric_features = unlabeled_tokens["token_numeric_features"]

            lab_doc_metadata = labeled_file.create_dataset(
                "doc_metadata",
                dtype=h5_unicode_type,
                shape=(0,),   # free-wheeling json structure
                maxshape=(len(unlab_doc_metadata),)
            )
            lab_token_text_features = labeled_file.create_dataset(
                "token_text_features",
                dtype=h5_unicode_type,
                shape=(0,2),    # token, font name
                maxshape=(len(unlab_token_text_features),2),
                compression="gzip",
                compression_opts=9)
            lab_token_numeric_features = labeled_file.create_dataset(
                "token_numeric_features",
                dtype=np.float32,
                shape=(0, 6),   # left, right, top, bottom, font_size, font_space_width
                maxshape=(len(unlab_token_numeric_features), 6),
                compression="gzip",
                compression_opts=9)
            lab_token_labels = labeled_file.create_dataset(
                "token_labels",
                dtype=np.int8,
                shape=(0,),
                maxshape=(len(unlab_token_text_features),),
                compression="gzip",
                compression_opts=9)

            for unlab_metadata in unlab_doc_metadata:
                json_metadata = json.loads(unlab_metadata)
                doc_sha = json_metadata["doc_sha"]
                doc_id = json_metadata["doc_id"]
                logging.info("Labeling %s", doc_id)

                nxml_path = re.sub("\\.pdf$", ".nxml", doc_id)
                nxml_path = os.path.join(bucket_path, "docs", nxml_path)
                try:
                    with open(nxml_path) as nxml_file:
                        nxml = ET.parse(nxml_file).getroot()
                except FileNotFoundError:
                    logging.warning("Could not find %s; skipping doc", nxml_path)
                    continue
                except UnicodeDecodeError:
                    logging.warning("Could not decode %s; skipping doc", nxml_path)
                    continue

                def all_inner_text(node):
                    return "".join(node.itertext())
                def textify_string_nodes(nodes):
                    return " ".join([all_inner_text(an) for an in nodes])

                def tokenize(s: str):
                    """Tokenizes strings exactly as dataprep does, for maximum matching potential."""
                    return filter(_not_spaces_re.fullmatch, _split_words_re.split(s))

                # read title from nxml
                gold_title = nxml.findall("./front/article-meta/title-group/article-title")
                if len(gold_title) != 1:
                    logging.warning("Found %d gold titles for %s; skipping doc", len(gold_title), doc_id)
                    continue
                gold_title = " ".join(tokenize(all_inner_text(gold_title[0])))
                gold_title = trim_punctuation(gold_title)
                gold_title.replace("\u2026", ". . .")       # replace ellipsis
                if len(gold_title) <= 4:
                    logging.warning("Title '%s' is too short; skipping doc", gold_title)
                    continue

                # read authors from nxml
                author_nodes = \
                    nxml.findall("./front/article-meta/contrib-group/contrib[@contrib-type='author']/name")
                gold_authors = []
                for author_node in author_nodes:
                    given_names = \
                        " ".join(tokenize(textify_string_nodes(author_node.findall("./given-names"))))
                    surnames = \
                        " ".join(tokenize(textify_string_nodes(author_node.findall("./surname"))))
                    if len(surnames) <= 0:
                        logging.warning("No surnames for one of the authors; skipping author")
                        continue
                    gold_authors.append((given_names, surnames))

                if len(gold_authors) == 0:
                    logging.warning("Found no gold authors for %s; skipping doc", doc_id)
                    continue
                if len(gold_authors) != len(author_nodes):
                    logging.warning(
                        "Didn't find the expected %d authors in %s; skipping doc",
                        len(author_nodes),
                        doc_id)
                    continue

                if not gold_title or not gold_authors:
                    logging.error(
                        "No title or no authors in %s. This should have been caught earlier.",
                        doc_id)
                    continue

                effective_page_count = min(
                    MAX_PAGE_COUNT,
                    len(json_metadata["pages"]))

                total_docs += 1

                # read bibtitles from nxml
                gold_bib_nodes = nxml.findall("./back/ref-list/ref/mixed-citation")
                if len(gold_bib_nodes) == 0:
                    gold_bib_nodes = nxml.findall("./back/ref-list/ref/element-citation")
                if len(gold_bib_nodes) == 0:
                    gold_bib_nodes = nxml.findall("./back/ref-list/ref/citation")
                if len(gold_bib_nodes) == 0:
                    logging.warning("Found no gold bib nodes for %s, skipping doc", doc_id)
                    total_no_gold_bibs += 1
                    continue

                idx = 0
                gold_bib_titles = [None for x in gold_bib_nodes]
                gold_bib_author_nodes = [None for x in gold_bib_nodes]
                gold_bib_venues = [None for x in gold_bib_nodes]
                gold_bib_years = [None for x in gold_bib_nodes]
                gold_bib_pubids = [None for x in gold_bib_nodes]
                for gold_bib_node in gold_bib_nodes:
                    title = gold_bib_node.findall("./article-title")
                    if len(title) == 0:
                        logging.warning("Found no gold bib title for %s entry %s", doc_id, idx)
                    else:
                        gold_bib_titles[idx] = title[0]
                    authors = gold_bib_node.findall("./person-group/name")
                    if len(authors) == 0:
                        authors = gold_bib_node.findall("./name")
                    if len(authors) == 0:
                        authors = gold_bib_node.findall("./collab")
                    if len(authors) == 0:
                        logging.warning("Found no gold bib authors for %s entry %s", doc_id, idx)
                    else:
                        gold_bib_author_nodes[idx] = authors
                    venue = gold_bib_node.findall("./source")
                    if len(venue) == 0:
                        logging.warning("Found no venue for %s entry %s", doc_id, idx)
                    else:
                        gold_bib_venues[idx] = venue[0]
                    year = gold_bib_node.findall("./year")
                    if len(year) == 0:
                        logging.warning("Found no year for %s entry %s", doc_id, idx)
                    else:
                        gold_bib_years[idx] = year[0]
                    pubid = gold_bib_node.findall("./pub-id")
                    if len(pubid) == 0:
                        logging.warning("Found no pubid for %s entry %s", doc_id, idx)
                    else:
                        gold_bib_pubids[idx] = pubid
                    idx += 1
                def stringify_elements(e, punct=True):
                    # out = [" ".join(tokenize(all_inner_text(x))) if x is not None else "" for x in e]
                    out = [" ".join(tokenize(" ".join(x.itertext()))) if x is not None else "" for x in e]
                    if punct:
                        out = [trim_punctuation(x) for x in out]
                    out = [x.replace("\u2026", ". . .") for x in out]
                    return out
                def stringify_lists_of_elements(le, delim=" "):
                    out = [stringify_elements(e, False) if e is not None else [] for e in le]
                    out = [delim.join(x) for x in out]
                    return out

                gold_bib_alls = stringify_elements(gold_bib_nodes)
                gold_bib_titles = stringify_elements(gold_bib_titles)
                gold_bib_venues = stringify_elements(gold_bib_venues, False)
                gold_bib_pubids = stringify_lists_of_elements(gold_bib_pubids)
                #strip pubids, which don't occur in doc
                for i, a in enumerate(gold_bib_alls):
                    if not gold_bib_pubids[i] is None:
                        gold_bib_alls[i] = gold_bib_alls[i].replace(gold_bib_pubids[i], "")

                gold_bib_authors = [[] for x in gold_bib_alls]
                for bib_idx, authors_node in enumerate(gold_bib_author_nodes):
                    if not authors_node is None:
                        for author_node in authors_node:
                            given_names = \
                                " ".join(tokenize(textify_string_nodes(author_node.findall("./given-names"))))
                            surnames = \
                                " ".join(tokenize(textify_string_nodes(author_node.findall("./surname"))))
                            if len(surnames) <= 0:
                                logging.warning("No surnames for one of the bib authors; skipping author")
                                continue
                            gold_bib_authors[bib_idx].append((given_names, surnames))

             #   gold_bib_authors = [stringify_elements(x, False) if not x is None else [] for x in gold_bib_author_nodes]
                gold_bib_years = stringify_elements(gold_bib_years)

                # find titles, authors, bibs in the document
                title_match = None
                author_matches = []
                for author_index in range(len(gold_authors)):
                    author_matches.append([])
                bib_all_matches = [[] for x in gold_bib_titles]
                bib_title_matches = [[] for x in gold_bib_titles]
                bib_venue_matches = [[] for x in gold_bib_titles]
                bib_author_matches = [[] for x in gold_bib_titles]
                bib_year_matches = [[] for x in gold_bib_titles]

                FuzzyMatch = collections.namedtuple("FuzzyMatch", [
                    "page_number",
                    "first_token_index",
                    "one_past_last_token_index",
                    "cost",
                    "matched_string",
                    "average_font_size"
                ])

                for page_number in range(effective_page_count):
                    json_page = json_metadata["pages"][page_number]
                    page_first_token_index = int(json_page["first_token_index"])
                    token_count = int(json_page["token_count"])

                    tokens = unlab_token_text_features[page_first_token_index:page_first_token_index+token_count,0]
                    font_sizes = unlab_token_numeric_features[page_first_token_index:page_first_token_index+token_count,4]

                    # concatenate the document into one big string, but keep a way to refer back to
                    # the tokens
                    page_text = []
                    page_text_length = 0
                    start_pos_to_token_index = {}
                    token_index_to_start_pos = {}
                    for token_index, token in enumerate(tokens):
                        if len(page_text) > 0:
                            page_text.append(" ")
                            page_text_length += 1

                        start_pos_to_token_index[page_text_length] = token_index
                        token_index_to_start_pos[token_index] = page_text_length

                        normalized_token_text = normalize(token)
                        page_text.append(normalized_token_text)
                        page_text_length += len(normalized_token_text)

                    page_text = "".join(page_text)
                    assert page_text_length == len(page_text)

                    def find_string_in_page(string: str, begin=None, end=None) -> typing.Generator[FuzzyMatch, None, None]:
                        string = normalize(string)
                        if len(string) == 0:
                            return []
                        offset = 0
                        if not begin is None:
                            offset = token_index_to_start_pos.get(begin, 0)
                        if end is None:
                           end = len(page_text)
                        else:
                            end = token_index_to_start_pos.get(end, len(page_text))
                        while offset < end:
                            fuzzy_match = stringmatch.match(string, page_text[offset:])
                            if fuzzy_match.cost > ((len(string) - string.count(" ")) // 5):
                                # stringmatch.match() returns results in increasing order of cost.
                                # Once the cost is too high, it'll never get better, so we can
                                # bail here.
                                return

                            start = fuzzy_match.start_pos + offset
                            first_token_index = None
                            while not first_token_index and start >= 0:
                                first_token_index = start_pos_to_token_index.get(start, None)
                                start -= 1
                            if not first_token_index:
                                first_token_index = 0

                            end = fuzzy_match.end_pos + offset
                            one_past_last_token_index = None
                            while one_past_last_token_index is None and end < len(page_text):
                                one_past_last_token_index = start_pos_to_token_index.get(end, None)
                                end += 1
                            if one_past_last_token_index is None:
                                one_past_last_token_index = token_count

                            assert first_token_index != one_past_last_token_index

                            matched_string = tokens[first_token_index:one_past_last_token_index]
                            matched_string = " ".join(matched_string)

                            yield FuzzyMatch(
                                page_number,
                                first_token_index,
                                one_past_last_token_index,
                                fuzzy_match.cost,
                                matched_string,
                                np.average(font_sizes[first_token_index:one_past_last_token_index])
                            )

                            offset += fuzzy_match.end_pos

                    #
                    # find title
                    #

                    def title_match_sort_key(match: FuzzyMatch):
                        return (
                            match.cost,
                            -match.average_font_size,
                            match.first_token_index
                        )
                    title_matches_on_this_page = list(find_string_in_page(gold_title))
                    if len(title_matches_on_this_page) > 0:
                        title_match_on_this_page = min(title_matches_on_this_page, key=title_match_sort_key)
                        if title_match is None or title_match_on_this_page.cost < title_match.cost:
                            title_match = title_match_on_this_page

                    #
                    # find authors
                    #

                    for author_index, author in enumerate(gold_authors):
                        def initials(names, space=" "):
                            return space.join(
                                (x[0] for x in filter(_word_characters_re.fullmatch, tokenize(names)))
                            )

                        given_names, surnames = author
                        if len(given_names) == 0:
                            author_variants = {surnames}
                        else:
                            author_variants = {
                                "%s %s" % (given_names, surnames),
                                "%s %s" % (initials(given_names, " "), surnames),
                                "%s . %s" % (initials(given_names, " . "), surnames),
                                "%s %s" % (initials(given_names, ""), surnames),
                                "%s , %s" % (surnames, given_names),
                                "%s %s" % (given_names[0], surnames),
                                "%s . %s" % (given_names[0], surnames)}

                        for author_variant in author_variants:
                            author_matches[author_index].extend(find_string_in_page(author_variant))

                    # find all bib text first.  Other fields will be found within these matches

                    bib_entries_this_page = [1E10, -1] # holds index range of bib entries appearing on this page
                    bib_all_match = None
                    for bib_all_index, gold_bib_all in enumerate(gold_bib_alls):
                        def bib_title_match_sort_key(match: FuzzyMatch):
                            return (
                                match.cost,
                                match.first_token_index
                            )
                        if len(gold_bib_all)==0:
                            continue
                        bib_all_matches_on_this_page = list(find_string_in_page(gold_bib_all))
                        if len(bib_all_matches_on_this_page) > 0:
                            bib_all_match_on_this_page = min(bib_all_matches_on_this_page, key=bib_title_match_sort_key)
                            if bib_all_match is None or bib_all_match_on_this_page.cost < bib_all_match.cost:
                                bib_all_match = bib_all_match_on_this_page
                        if not bib_all_match:
                            continue
                        bib_all_matches[bib_all_index] = bib_all_match
                        bib_entries_this_page = [min(bib_all_index, bib_entries_this_page[0]),
                                                 max(bib_all_index, bib_entries_this_page[1])]
                        bib_all_match = None

                    #
                    # find bibtitles
                    #

                    for bib_title_index, gold_bib_title in enumerate(gold_bib_titles):
                        def bib_title_match_sort_key(match: FuzzyMatch):
                            return (
                                match.cost,
                                match.first_token_index
                            )
                        if len(gold_bib_title)==0:
                            continue
                        bib_title_matches_on_this_page = list(find_string_in_page(gold_bib_title))
                        if len(bib_title_matches_on_this_page) > 0:
                            bib_title_matches[bib_title_index] = min(bib_title_matches_on_this_page, key=bib_title_match_sort_key)

                    def bib_x_match_sort_key(match: FuzzyMatch):
                        return (
                            match.cost,
                            match.first_token_index
                        )

                    def find_authors_in_bounds(out_matches, to_find):

                        for idx, ses in enumerate(to_find):
                            if ses is None or len(ses) == 0 or idx < \
                                    bib_entries_this_page[0] or \
                                            idx > bib_entries_this_page[1]:
                                continue
                            def check(author):
                                author_matches = []
                                given_names, surnames = author
                                if len(given_names) == 0:
                                    author_variants = {surnames}
                                else:
                                    author_variants = {
                                        "%s %s" % (surnames, given_names),
                                        "%s %s" % (given_names, surnames),
                                        "%s , %s" % (surnames, given_names)}
                                if len(bib_all_matches[idx]) == 0: # just find it anywhere:
                                    for author_variant in author_variants:
                                        author_matches.extend(find_string_in_page(author_variant))
                                else:
                                    for author_variant in author_variants:
                                        author_matches.extend(find_string_in_page(author_variant,
                                                                            bib_all_matches[idx].first_token_index, \
                                                                            bib_all_matches[
                                                                                idx].one_past_last_token_index))
                                if len(author_matches) > 0:
                                    return min(author_matches, key=bib_x_match_sort_key)
                                else:
                                    return None

                            out_matches[idx] = [check(x) for x in ses]


                    def find_x_in_bounds(out_matches, to_find):
                        for idx, s in enumerate(to_find):
                            if s is None or len(s) == 0 or idx < \
                                    bib_entries_this_page[0] or \
                                            idx > bib_entries_this_page[1]:
                                continue
                            # TODO: use title, author matches as back-up for biball
                            if len(bib_all_matches[idx]) == 0: # just find it anywhere:
                                x_matches = list(find_string_in_page(s))
                            else:
                                x_matches = list(find_string_in_page(s, bib_all_matches[idx].first_token_index, \
                                                                   bib_all_matches[idx].one_past_last_token_index))
                            if len(x_matches) > 0:
                                out_matches[idx] = min(x_matches, key=bib_x_match_sort_key)

                    find_x_in_bounds(bib_venue_matches, gold_bib_venues)
                    find_x_in_bounds(bib_year_matches, gold_bib_years)
                    find_authors_in_bounds(bib_author_matches, gold_bib_authors)

                    # for bib_venue_index, gold_bib_venue in enumerate(gold_bib_venues):
                    #     if gold_bib_venue is None or len(gold_bib_venue)==0 or bib_venue_index < bib_entries_this_page[0] or \
                    #             bib_venue_index > bib_entries_this_page[1]:
                    #         continue
                    #     bib_venue_matches_on_this_page = list(find_string_in_page(gold_bib_venue))
                    #     for venue_match in sorted(bib_venue_matches_on_this_page, key=bib_x_match_sort_key):
                    #         #TODO: use title, author matches as back-up for biball
                    #         if len(bib_all_matches[bib_venue_index])==0 or \
                    #                 (venue_match.first_token_index >= bib_all_matches[bib_venue_index].first_token_index \
                    #                  and venue_match.one_past_last_token_index <= \
                    #                 bib_all_matches[bib_venue_index].one_past_last_token_index):
                    #             bib_venue_matches[bib_venue_index] = venue_match
                    #             break # first one in bounds is the one we keep

                found_matches = [sum(1 if not x is None and len(x) > 0 else 0 for x in y) for y in \
                                 [bib_title_matches, bib_author_matches, bib_year_matches, bib_venue_matches]]

                total_matches = [x+y for x, y in zip(found_matches, total_matches)]
                num_bib_author_matches = sum(sum(1 if not x is None else 0 for x in y) for y in bib_author_matches)

                nonempty_titles = sum(1 for x in gold_bib_titles if len(x) > 0)
                paper_bib_authors = sum(len(y) for y in gold_bib_authors)

                logging.info("found %s of %s titles (%s nonempty) for %s", found_matches, len(bib_title_matches), \
                             nonempty_titles, doc_id)
                logging.info("found %s of %s bib authors", num_bib_author_matches, paper_bib_authors)
                # find the definitive author labels from the lists of potential matches we have now
                # all author matches have to be on the same page
                page_numbers_with_author_matches = \
                    set((match.page_number for match in author_matches[0]))
                for matches in author_matches[1:]:
                    page_numbers_with_author_matches &= set((match.page_number for match in matches))
                if len(page_numbers_with_author_matches) <= 0:
                    logging.warning("Could not find all authors on one page in %s; skipping doc", doc_id)
                    continue
                page_number_with_author_matches = min(page_numbers_with_author_matches)
                for author_index in range(len(author_matches)):
                    author_matches[author_index] = [
                        match
                        for match in author_matches[author_index]
                        if match.page_number == page_number_with_author_matches]
                # for the remaining matches, get the best
                def cost_author_match(match: FuzzyMatch):
                    return (
                        match.cost,                 # pick the best match first
                        -len(match.matched_string), # for equal cost matches, pick the longest one first
                        -match.average_font_size,   # still the same, pick the one with the bigger font
                        match.first_token_index     # finally, prefer the first one
                    )
                for author_index in range(len(author_matches)):
                    author_matches[author_index] = \
                        min(author_matches[author_index], key=cost_author_match)

                if title_match is None:
                    logging.warning("Could not find title '%s' in %s; skipping doc", gold_title, doc_id)
                    continue

                if any((matches is None for matches in author_matches)):
                    logging.warning("Could not find all authors in %s; skipping doc", doc_id)
                    continue

                if num_bib_author_matches < 0.9*paper_bib_authors:
                    logging.warning("found fewer than 90 percent of bib authors in %s; skipping doc", doc_id);
                    continue

                if found_matches[0] < 0.9*nonempty_titles:
                    logging.warning("found fewer than 90 percent of bib titles in %s; skipping doc", doc_id);
                    continue

                total_nonempty_titles += nonempty_titles
                total_bib_authors += paper_bib_authors
                total_titles += len(bib_title_matches)
                total_matched_bib_authors += num_bib_author_matches


                # create the document in the new file
                # This is the point of no return.
                lab_doc_json = {
                    "doc_id": doc_id,
                    "doc_sha": doc_sha,
                    "gold_title": gold_title,
                    "gold_authors": gold_authors,
                    "gold_bib_titles": gold_bib_titles,
                    "gold_bib_venues": gold_bib_venues,
                    "gold_bib_authors": gold_bib_authors,
                    "gold_bib_years": gold_bib_years
                }
                lab_doc_json_pages = []
                for page_number in range(effective_page_count):
                    json_page = json_metadata["pages"][page_number]

                    unlab_first_token_index = int(json_page["first_token_index"])
                    token_count = int(json_page["token_count"])

                    lab_doc_json_page = {
                        "dimensions": json_page["dimensions"],
                        "first_token_index": len(lab_token_text_features),
                        "token_count": token_count
                    }
                    lab_doc_json_pages.append(lab_doc_json_page)

                    # copy token text features
                    lab_first_token_index = len(lab_token_text_features)
                    lab_token_text_features.resize(
                        len(lab_token_text_features) + token_count,
                        axis=0)
                    lab_token_text_features[lab_first_token_index:lab_first_token_index + token_count] = \
                        unlab_token_text_features[unlab_first_token_index:unlab_first_token_index + token_count]

                    # copy numeric features
                    lab_first_token_index = len(lab_token_numeric_features)
                    lab_token_numeric_features.resize(
                        len(lab_token_numeric_features) + token_count,
                        axis=0)
                    lab_token_numeric_features[lab_first_token_index:lab_first_token_index + token_count] = \
                        unlab_token_numeric_features[unlab_first_token_index:unlab_first_token_index + token_count]

                    assert len(lab_token_text_features) == len(lab_token_numeric_features)

                    # create labels
                    labels = np.zeros(token_count, dtype=np.int8)
                    # for title
                    if title_match.page_number == page_number:
                        labels[title_match.first_token_index:title_match.one_past_last_token_index] = TITLE_LABEL
                    # for authors
                    for author_match in author_matches:
                        if author_match.page_number == page_number:
                            labels[author_match.first_token_index:author_match.one_past_last_token_index] = AUTHOR_LABEL
                            # TODO: warn if we're overwriting existing labels
                    # for bibtitle
                    for bib_title_match in bib_title_matches:
                        if len(bib_title_match)==0:
                            continue
                        if bib_title_match.page_number == page_number:
                            labels[bib_title_match.first_token_index:bib_title_match.one_past_last_token_index] = BIBTITLE_LABEL
                    # for bibvenue
                    for bib_venue_match in bib_venue_matches:
                        if len(bib_venue_match)==0:
                            continue
                        if bib_venue_match.page_number == page_number:
                            labels[bib_venue_match.first_token_index:bib_venue_match.one_past_last_token_index] = BIBVENUE_LABEL
                    # for bibyear
                    for bib_year_match in bib_year_matches:
                        if len(bib_year_match)==0:
                            continue
                        if bib_year_match.page_number == page_number:
                            labels[bib_year_match.first_token_index:bib_year_match.one_past_last_token_index] = BIBYEAR_LABEL
                    # for bibauthor
                    for bib_author_match in bib_author_matches:
                        for amatch in bib_author_match:
                            if amatch is None or len(amatch)==0:
                                continue
                            if amatch.page_number == page_number:
                                labels[amatch.first_token_index:amatch.one_past_last_token_index] = BIBAUTHOR_LABEL

                    lab_first_token_index = len(lab_token_labels)
                    lab_token_labels.resize(
                        len(lab_token_labels) + token_count,
                        axis=0)
                    lab_token_labels[lab_first_token_index:lab_first_token_index + token_count] = labels

                    assert len(lab_token_labels) == len(lab_token_text_features)

                doc_index = len(lab_doc_metadata)
                lab_doc_metadata.resize(doc_index + 1, axis=0)
                lab_doc_json["pages"] = lab_doc_json_pages
                lab_doc_metadata[doc_index] = json.dumps(lab_doc_json)
        except:
            try:
                os.remove(temp_labeled_tokens_path)
            except FileNotFoundError:
                pass
            raise

        # close, rename, and open as read-only
        labeled_file.close()
        os.rename(temp_labeled_tokens_path, labeled_tokens_path)
        logging.info("total titles: %s", total_titles)
        logging.info("non-empty titles: %s", total_nonempty_titles)
        logging.info("total bib title matches: %s", total_matches)
        logging.info("total bib author matches: %s", total_matched_bib_authors)
        logging.info("total bib authors: %s", total_bib_authors)
        logging.info("total docs: %s", total_docs)
        logging.info("total no gold bibs: %s", total_no_gold_bibs)
        return h5py.File(labeled_tokens_path, "r")


#
# Featurized Tokens 👣
#

FEATURIZED_TOKENS_VERSION = "bibauth"

def make_featurized_tokens_file(
    output_file_name: str,
    input_file: h5py.File,
    token_stats: TokenStatistics,
    embeddings: CombinedEmbeddings,
    vision_output: VisionOutput,
    model_settings: settings.ModelSettings,
    make_copies: bool = False
):
    featurized_file = h5py.File(output_file_name, "w-", libver="latest")
    try:
        lab_doc_metadata = input_file["doc_metadata"]
        lab_token_text_features = input_file["token_text_features"]
        lab_token_numeric_features = input_file["token_numeric_features"]

        # since we don't add or remove pages, we can link to datasets in the original file
        for name in ["doc_metadata", "token_labels", "token_text_features", "token_numeric_features"]:
            if make_copies:
                try:
                    input_file.copy(name, featurized_file, name)
                except KeyError as e:
                    # We're allowed to get a KeyError for token_labels, because we can run this
                    # function on unlabeled data. All other datasets must exist.
                    if name == "token_labels":
                        pass
                    else:
                        raise
            else:
                featurized_file[name] = \
                    h5py.ExternalLink(os.path.basename(input_file.filename), "/" + name)

        # hash font and strings
        # This does all tokens in memory at once. We might have to be clever if that runs out
        # of memory.
        text_features = np.zeros(
            shape=lab_token_text_features.shape,
            dtype=np.int32)
        # do tokens
        fn = np.vectorize(embeddings.index_for_token, otypes=[np.uint32])
        text_features[:,0] = fn(lab_token_text_features[:,0])
          # The CombinedEmbeddings class already adds in the keras mask, so we don't have to do it
          # here.
        # do fonts
        fn = np.vectorize(lambda t: mmh3.hash(normalize(t)), otypes=[np.uint32])
        text_features[:,1] = fn(lab_token_text_features[:,1]) % model_settings.font_hash_size
        text_features[:,1] += 1  # plus one for keras' masking

        featurized_file.create_dataset(
            "token_hashed_text_features",
            lab_token_text_features.shape,
            dtype=np.uint32,
            data=text_features,
            compression="gzip",
            compression_opts=9)

        # numeric features
        scaled_numeric_features = featurized_file.create_dataset(
            "token_scaled_numeric_features",
            shape=(len(lab_token_text_features), 17),
            dtype=np.float32,
            fillvalue=0.0,
            compression="gzip",
            compression_opts=9)

        # capitalization features (these are numeric features)
        #  8: First letter is upper (0.5) or not (-0.5)
        #  9: Second letter is upper (0.5) or not (-0.5)
        # 10: Fraction of uppers
        # 11: First letter is lower (0.5) or not (-0.5)
        # 12: Second letter is lower (0.5) or not (-0.5)
        # 13: Fraction of lowers
        # 14: Fraction of numerics
        for token_index, token in enumerate(lab_token_text_features[:,0]):
            scaled_numeric_features[token_index, 8:8+7] = \
                stringmatch.capitalization_features(token)

            # The -0.5 offset it applied at the end.

        # sizes and positions (these are also numeric features)
        for json_metadata in lab_doc_metadata:
            json_metadata = json.loads(json_metadata)

            # make ordered lists of space widths and font sizes in the document
            doc_first_token_index = int(json_metadata["pages"][0]["first_token_index"])
            doc_token_count = 0
            for json_page in json_metadata["pages"]:
                doc_token_count += int(json_page["token_count"])

            font_sizes_in_doc = \
                lab_token_numeric_features[doc_first_token_index:doc_first_token_index + doc_token_count, 4]
            font_sizes_in_doc.sort()
            font_size_percentiles_in_doc = percentile_function_from_values(font_sizes_in_doc)

            space_widths_in_doc = \
                lab_token_numeric_features[doc_first_token_index:doc_first_token_index + doc_token_count, 5]
            space_widths_in_doc.sort()
            space_width_percentiles_in_doc = percentile_function_from_values(space_widths_in_doc)

            for page_number, json_page in enumerate(json_metadata["pages"]):
                width, height = json_page["dimensions"]
                first_token_index = int(json_page["first_token_index"])
                token_count = int(json_page["token_count"])
                one_past_last_token_index = first_token_index + token_count

                numeric_features = \
                    lab_token_numeric_features[first_token_index:one_past_last_token_index,:]

                # set token dimensions
                # dimensions are (left, right, top, bottom)
                if width <= 0.0:
                    scaled_numeric_features[first_token_index:one_past_last_token_index,0:2] = 0.0
                else:
                    # squash left and right into 0.0 - 1.0
                    scaled_numeric_features[first_token_index:one_past_last_token_index,0:2] = \
                        numeric_features[:,0:2] / width
                if height <= 0.0:
                    scaled_numeric_features[first_token_index:one_past_last_token_index,2:4] = 0.0
                else:
                    # squash top and bottom into 0.0 - 1.0
                    scaled_numeric_features[first_token_index:one_past_last_token_index,2:4] = \
                        numeric_features[:,2:4] / height

                # font sizes and space widths relative to corpus
                scaled_numeric_features[first_token_index:one_past_last_token_index,4] = \
                    token_stats.get_font_size_percentiles(numeric_features[:,4])
                scaled_numeric_features[first_token_index:one_past_last_token_index,5] = \
                    token_stats.get_space_width_percentiles(numeric_features[:,5])

                # font sizes and space widths relative to doc
                scaled_numeric_features[first_token_index:one_past_last_token_index,6] = \
                    font_size_percentiles_in_doc(numeric_features[:,4])
                scaled_numeric_features[first_token_index:one_past_last_token_index,7] = \
                    space_width_percentiles_in_doc(numeric_features[:,5])

                # overlap the tokens' bounding boxes with bounding boxes from vision
                bounding_boxes_from_vision = \
                    vision_output.boxes_for_sha_and_page(json_metadata["doc_sha"], page_number)
                title_bounding_boxes = [
                    (bb.left, bb.top, bb.right, bb.bottom)
                    for bb in bounding_boxes_from_vision
                    if bb.label == "title"
                ]
                author_bounding_boxes = [
                    (bb.left, bb.top, bb.right, bb.bottom)
                    for bb in bounding_boxes_from_vision
                    if bb.label == "author"
                ]

                def compute_intersect(a, b):
                    # format of bb: [ x1, y1, x2, y2 ]
                    top = max(a[1], b[1])
                    bottom = min(a[3], b[3])
                    left = max(a[0], b[0])
                    right = min(a[2], b[2])
                    tb = bottom - top  # top to bottom
                    lr = right - left  # left to right
                    if tb < 0 or lr < 0:
                        intersection = 0
                    else:
                        intersection = tb * lr
                    return intersection

                def compute_iofirst(a, b):
                    a_w = a[2] - a[0]
                    a_h = a[3] - a[1]
                    a_area = a_w * a_h
                    if a_area == 0:
                        return 0
                    intersection = compute_intersect(a, b)
                    return intersection / a_area

                for token_index, coordinates in enumerate(numeric_features[:,0:4]):
                    left, right, top, bottom = coordinates
                    coordinates = (left, top, right, bottom)

                    best_title_iofirst = 0
                    if len(title_bounding_boxes) > 0:
                        best_title_iofirst = max(
                            (compute_iofirst(coordinates, bb) for bb in title_bounding_boxes))

                    best_author_iofirst = 0
                    if len(author_bounding_boxes) > 0:
                        best_author_iofirst = max(
                            (compute_iofirst(coordinates, bb) for bb in author_bounding_boxes))

                    if best_title_iofirst > 0.1 and best_title_iofirst >= best_author_iofirst:
                        scaled_numeric_features[first_token_index+token_index, 15] = 1.0

                    if best_author_iofirst > 0.1 and best_author_iofirst > best_title_iofirst:
                        scaled_numeric_features[first_token_index+token_index, 16] = 1.0

                # The -0.5 offset it applied at the end.

        # shift everything so we end up with a range of -0.5 - +0.5
        scaled_numeric_features[:,:] -= 0.5
    except:
        try:
            os.remove(output_file_name)
        except FileNotFoundError:
            pass
        raise

def featurized_tokens_file(
    bucket_path: str,
    token_stats: TokenStatistics,
    embeddings: CombinedEmbeddings,
    model_settings: settings.ModelSettings
):
    # The hash of this structure becomes part of the filename, so if it changes, we essentially
    # invalidate the cache of featurized data.
    featurizing_hash_components = (
        model_settings.max_page_number,
        model_settings.font_hash_size,
        model_settings.minimum_token_frequency,
        # Strings get a different hash every time you run python, so they are pre-hashed with mmh3.
        mmh3.hash(os.path.basename(model_settings.glove_vectors))
    )

    # reverse the tuple, to help the hash function
    featurizing_hash_components = featurizing_hash_components[::-1]

    featurized_tokens_path = \
        os.path.join(
            bucket_path,
            "featurized-tokens-%02x-%s.h5" %
                (abs(hash(featurizing_hash_components)), FEATURIZED_TOKENS_VERSION))
    if os.path.exists(featurized_tokens_path):
        return h5py.File(featurized_tokens_path, "r")

    logging.info("%s does not exist, will recreate", featurized_tokens_path)

    vision_output = VisionOutput(os.path.join(bucket_path, "vision_output.json"))

    temp_featurized_tokens_path = featurized_tokens_path + ".%d.temp" % os.getpid()
    make_featurized_tokens_file(
        temp_featurized_tokens_path,
        labeled_tokens_file(bucket_path),
        token_stats,
        embeddings,
        vision_output,
        model_settings)
    os.rename(temp_featurized_tokens_path, featurized_tokens_path)
    return h5py.File(featurized_tokens_path, "r")


#
# Handling Documents 👜
#

PageBase = collections.namedtuple(
    "Page", [
        "page_number",
        "width",
        "height",
        "tokens",
        "token_hashes",
        "font_hashes",
        "numeric_features",
        "scaled_numeric_features",
        "labels"
    ]
)

DocumentBase = collections.namedtuple(
    "Document", [
        "doc_id",
        "doc_sha",
        "gold_title",
        "gold_authors",
        "gold_bib_titles",
        "gold_bib_authors",
        "gold_bib_venues",
        "gold_bib_years",
        "pages"
    ]
)

# Because the default representation of these makes debugging unbearably slow, we're overwriting
# how they present themselves.

class Page(PageBase):
    def __str__(self):
        return "Page(%d, ...)" % self.page_number
    def __repr__(self):
        return "Page(%d, ...)" % self.page_number

class Document(DocumentBase):
    def __str__(self):
        return "Document('%s', ...)" % self.doc_id
    def __repr__(self):
        return "Document('%s', ...)" % self.doc_id

def documents_for_featurized_tokens(
    featurized_tokens: h5py.File,
    bucket_path: str,
    include_labels: bool = True,
    max_tokens_per_page: typing.Optional[int] = None
):
    for doc_metadata in featurized_tokens["doc_metadata"]:
        doc_metadata = json.loads(doc_metadata)
        pages = []
        for page_number, json_page in enumerate(doc_metadata["pages"]):
            first_token_index = int(json_page["first_token_index"])
            token_count = int(json_page["token_count"])
            if max_tokens_per_page is not None:
                token_count = min(max_tokens_per_page, token_count)
            last_token_index_plus_one = first_token_index + token_count

            if include_labels:
                labels = featurized_tokens["token_labels"][first_token_index:last_token_index_plus_one]
            else:
                labels = None

            pages.append(Page(
                page_number,
                float(json_page["dimensions"][0]),
                float(json_page["dimensions"][1]),
                tokens = \
                    featurized_tokens["token_text_features"][first_token_index:last_token_index_plus_one, 0],
                token_hashes = \
                    featurized_tokens["token_hashed_text_features"][first_token_index:last_token_index_plus_one, 0],
                font_hashes = \
                    featurized_tokens["token_hashed_text_features"][first_token_index:last_token_index_plus_one, 1],
                numeric_features = \
                    featurized_tokens["token_numeric_features"][first_token_index:last_token_index_plus_one, :],
                scaled_numeric_features = \
                    featurized_tokens["token_scaled_numeric_features"][first_token_index:last_token_index_plus_one, :],
                labels = labels
            ))

        if include_labels:
            gold_title = trim_punctuation(doc_metadata["gold_title"])
            gold_authors = doc_metadata["gold_authors"]
            gold_bib_titles = doc_metadata["gold_bib_titles"]
            gold_bib_venues = doc_metadata["gold_bib_venues"]
            gold_bib_years = doc_metadata["gold_bib_years"]
            gold_bib_authors = doc_metadata["gold_bib_authors"]
        else:
            gold_title = None
            gold_authors = None
            gold_bib_titles = None
            gold_bib_venues = None
            gold_bib_years = None
            gold_bib_authors = None
        check_path = os.path.join(bucket_path, 'docs', doc_metadata["doc_sha"])
        pdf_count = 0
        for e in os.listdir(check_path):
            if('.pdf' in e):
                pdf_count += 1
        if pdf_count > 1:
            continue

        yield Document(
            doc_metadata["doc_id"],
            doc_metadata["doc_sha"],
            gold_title,
            gold_authors,
            gold_bib_titles,
            gold_bib_authors,
            gold_bib_venues,
            gold_bib_years,
            pages)

def documents_for_bucket(
    bucket_path: str,
    token_stats: TokenStatistics,
    embeddings: CombinedEmbeddings,
    model_settings: settings.ModelSettings
):
    featurized = featurized_tokens_file(
        bucket_path,
        token_stats,
        embeddings,
        model_settings)
        # The file has to stay open, because the document we return refers to it, and needs it
        # to be open. Python's GC will close the file (hopefully).
    yield from documents_for_featurized_tokens(featurized, bucket_path)

class DocumentSet(Enum):
    TRAIN = 1
    TEST = 2
    VALIDATE = 3

def tokenstats_for_pmc_dir(pmc_dir: str) -> TokenStatistics:
    return TokenStatistics(os.path.join(pmc_dir, "all.tokenstats3.gz"))

def documents(
    pmc_dir: str,
    model_settings: settings.ModelSettings,
    document_set:DocumentSet = DocumentSet.TRAIN
):
    if document_set is DocumentSet.TEST:
        buckets = range(0xf0, 0x100)
    elif document_set is DocumentSet.VALIDATE:
        buckets = range(0xe0, 0xf0)
    else:
<<<<<<< HEAD
        buckets = range(0x00, 0x01)
=======
        buckets = range(0x00, 0xe0)
>>>>>>> 40362254
    buckets = ["%02x" % x for x in buckets]

    token_stats = tokenstats_for_pmc_dir(pmc_dir)
    glove = GloveVectors(model_settings.glove_vectors)
    embeddings = CombinedEmbeddings(token_stats, glove, model_settings.minimum_token_frequency)

    for bucket in buckets:
        yield from documents_for_bucket(
            os.path.join(pmc_dir, bucket),
            token_stats,
            embeddings,
            model_settings)

def prepare_bucket(
    bucket_number: str,
    pmc_dir: str,
    token_stats: TokenStatistics,
    embeddings: CombinedEmbeddings,
    model_settings: settings.ModelSettings
):
    bucket_path = os.path.join(pmc_dir, bucket_number)
    featurized_tokens_file(bucket_path, token_stats, embeddings, model_settings)

def dump_documents(
    bucket_number: str,
    pmc_dir: str,
    token_stats: TokenStatistics,
    embeddings: CombinedEmbeddings,
    model_settings: settings.ModelSettings
):
    bucket_path = os.path.join(pmc_dir, bucket_number)
    for doc in documents_for_bucket(bucket_path, token_stats, embeddings, model_settings):
        pdf_path = os.path.join(bucket_path, "docs", doc.doc_id)
        assert pdf_path.endswith(".pdf")
        html_path = pdf_path[:-3] + "html"
        logging.info("Dumping %s", html_path)
        with open(html_path, "w", encoding="UTF-8") as html_file:
            html_file.write("<html>\n"
                            "<head>\n")
            html_file.write("<title>%s</title>" % html.escape(doc.doc_sha))
            html_file.write('<link rel="stylesheet" href="https://maxcdn.bootstrapcdn.com/bootstrap/3.3.7/css/bootstrap.min.css" integrity="sha384-BVYiiSIFeK1dGmJRAkycuHAHRg32OmUcww7on3RYdg4Va+PmSTsz/K68vbdEjh4u" crossorigin="anonymous">\n')
            html_file.write('<script src="https://maxcdn.bootstrapcdn.com/bootstrap/3.3.7/js/bootstrap.min.js" integrity="sha384-Tc5IQib027qvyjSMfHjOMaLkfuWVxZxUPnCJA7l2mCWNIpG9mGCD8wGNIcPD7Txa" crossorigin="anonymous"></script>\n')
            html_file.write('<style> td { text-align:right; } </style>\n')
            html_file.write("</head>\n"
                            "<body>\n")
            html_file.write('<h1><a href="%s">%s</a></h1>\n' % (
                os.path.basename(pdf_path),
                html.escape(doc.doc_id)))

            html_file.write("<p>Gold title: <b>%s</b></p>\n" % html.escape(doc.gold_title))
            for given_names, surnames in doc.gold_authors:
                html_file.write("<p>Gold author: <b>%s %s</b></p>\n" % (
                    html.escape(given_names),
                    html.escape(surnames)))

            for bib_title, bib_venue, bib_authors, bib_year in zip(doc.gold_bib_titles, doc.gold_bib_venues \
                                                                  , doc.gold_bib_authors, doc.gold_bib_years):
                html_file.write("<p>Gold bib title: <b>%s</b></p>\n" % html.escape(bib_title))
                for bib_author in bib_authors:
                    if len(bib_author)==2:
                        html_file.write("<p>Gold bib author: <b>%s %s</b></p>\n" % (html.escape(bib_author[0]), \
                                                                                    html.escape(bib_author[1])))
                    else:
                        html_file.write("<p>Gold bib author: <b>%s %s</b></p>\n" % (html.escape(bib_author[0])))
                html_file.write("<p>Gold bib year: <b>%s</b></p>\n" % html.escape(bib_year))
                html_file.write("<p>Gold bib venue: <b>%s</b></p>\n" % html.escape(bib_venue))

            for page in doc.pages:
                html_file.write("<h2>Page %d</h2>\n" % page.page_number)
                html_file.write('<table class="table table-condensed">\n')

                # get statistics for numeric features
                if len(page.numeric_features) > 0:
                    numeric_features_min = np.min(page.numeric_features, axis=0)
                    numeric_features_max = np.max(page.numeric_features, axis=0)
                else:
                    logging.warning("no numeric features for page %s of: %s", page.page_number, html_path)

                numeric_features_min[0:2] = 0.0
                numeric_features_max[0:2] = page.width
                numeric_features_min[2:4] = 0.0
                numeric_features_max[2:4] = page.height

                # first row of header
                columns = [
                    ("token", page.tokens, None),
                    ("token_hash", page.token_hashes, None),
                    ("label", page.labels, None),
                    ("font_hash", page.font_hashes, None),
                    ("scaled_numeric_features", page.scaled_numeric_features, [
                        "left",
                        "right",
                        "top",
                        "bottom",
                        "fs_corp",
                        "sw_corp",
                        "fs_doc",
                        "sw_doc",
                        "1up",
                        "2up",
                        "f_up",
                        "1low",
                        "2low",
                        "f_low",
                        "f_num",
                        "v_title",
                        "v_auth"
                    ]),
                    ("numeric_features", page.numeric_features, [
                        "left",
                        "right",
                        "top",
                        "bottom",
                        "fs",
                        "sw"
                    ])
                ]

                html_file.write("<tr><th>index</th>")
                for column_name, array, subcolumns in columns:
                    array_width = 1
                    if len(array.shape) > 1:
                        array_width = array.shape[1]
                    html_file.write('<th colspan="%d">%s</th>' % (array_width, column_name))
                html_file.write("</tr>\n")

                # second row of header
                html_file.write("<tr><th></th>")
                for column_name, array, subcolumns in columns:
                    array_width = 1
                    if len(array.shape) > 1:
                        array_width = array.shape[1]
                    if subcolumns is None:
                        assert array_width == 1
                        html_file.write("<th></th>")
                    else:
                        assert array_width == len(subcolumns)
                        for subcolumn in subcolumns:
                            html_file.write('<th>%s</th>' % subcolumn)
                html_file.write("</tr>\n")

                label2color_class = [None, "success", "info", "warning", "danger", "info", "light", "dark"]
                # We're abusing these CSS classes from Bootstrap to color rows according to their
                # label.

                for token_index in range(len(page.tokens)):
                    label = page.labels[token_index]

                    color_class = label2color_class[label]
                    if color_class is None:
                        html_file.write("<tr>")
                    else:
                        html_file.write('<tr class="%s">' % color_class)

                    html_file.write("<td>%d</td>" % token_index)

                    for column_name, array, subcolumns in columns:
                        values = array[token_index]
                        if len(array.shape) == 1:
                            values = [values]

                        def formatter_fn(v, i: int):
                            return str(v)
                        color_fn = lambda v, i: None
                        color_class_fn = lambda v, i: None
                        if column_name == "scaled_numeric_features":
                            formatter_fn = lambda v, i: "%.3f" % v
                            def color_fn(v, i: int) -> str:
                                top = (255, 255, 170)
                                bottom = (128, 170, 255)
                                v = v + 0.5

                                color = (
                                    int(top[0] * v + bottom[0] * (1 - v)),
                                    int(top[1] * v + bottom[1] * (1 - v)),
                                    int(top[2] * v + bottom[2] * (1 - v)),
                                )
                                # You're not supposed to scale colors like this, but it's good
                                # enough.
                                return "rgb(%d, %d, %d)" % color
                        elif column_name == "token_hash":
                            def color_class_fn(v, i: int):
                                if v == 0:  # masking value, should never happen
                                    return "danger"
                                elif v == 1:  # oov token
                                    return "warning"
                                else:
                                    return None
                        elif column_name == "numeric_features":
                            def formatter_fn(v, i: int) -> str:
                                if i == 5: # space width
                                    return "%.3f" % v
                                else:
                                    return str(v)
                            def color_fn(v, i: int) -> str:
                                top = (255, 170, 170)
                                bottom = (170, 255, 192)

                                if numeric_features_min[i] == numeric_features_max[i]:
                                    color = bottom
                                else:
                                    v -= numeric_features_min[i]
                                    v /= (numeric_features_max[i] - numeric_features_min[i])

                                    color = (
                                        int(top[0] * v + bottom[0] * (1 - v)),
                                        int(top[1] * v + bottom[1] * (1 - v)),
                                        int(top[2] * v + bottom[2] * (1 - v)),
                                    )
                                    # You're not supposed to scale colors like this, but it's good
                                    # enough.
                                return "rgb(%d, %d, %d)" % color

                        for i, value in enumerate(values):
                            color = color_fn(value, i)
                            color_class = color_class_fn(value, i)

                            # start the open the tag
                            html_file.write('<td')
                            if color_class is not None:
                                html_file.write(' class="%s"' % color_class)
                            if color is not None:
                                html_file.write(' style="background-color: %s"' % color)
                            # end the open tag
                            html_file.write(">")

                            html_file.write(html.escape(formatter_fn(value, i)))
                            html_file.write("</td>")
                    html_file.write("</tr>\n")

                html_file.write('</table>\n')

            html_file.write("</body>\n")
            html_file.write("</html>\n")


def main():
    logging.getLogger().setLevel(logging.DEBUG)

    # find which command to run
    commands = {
        "warm": "Warms the cache for buckets in the PMC directory",
        "dump": "Dumps labeled and featurized documents to HTML"
    }

    command = None
    if len(sys.argv) > 1:
        command = sys.argv[1].lower()
        del sys.argv[1]
    if command is None or command not in commands.keys():
        progname = sys.argv[0]
        print("%s {%s}" % (progname, ", ".join(commands.keys())))
        return 1

    model_settings = settings.default_model_settings

    import argparse
    parser = argparse.ArgumentParser(description=commands[command])
    parser.add_argument(
        "--pmc-dir",
        type=str,
        default="/net/nfs.corp/s2-research/science-parse/pmc/",
        help="directory with the PMC data"
    )
    parser.add_argument(
        "--glove-vectors",
        type=str,
        default=model_settings.glove_vectors,
        help="file containing the GloVe vectors"
    )
    parser.add_argument("bucket_number", type=str, nargs='+', help="buckets to process")
    args = parser.parse_args()

    model_settings = model_settings._replace(glove_vectors=args.glove_vectors)
    print(model_settings)

    token_stats = tokenstats_for_pmc_dir(args.pmc_dir)
    glove = GloveVectors(model_settings.glove_vectors)
    embeddings = CombinedEmbeddings(token_stats, glove, model_settings.minimum_token_frequency)

    for bucket_number in args.bucket_number:
        logging.info("Processing bucket %s", bucket_number)
        if command == "warm":
            prepare_bucket(bucket_number, args.pmc_dir, token_stats, embeddings, model_settings)
        elif command == "dump":
            dump_documents(bucket_number, args.pmc_dir, token_stats, embeddings, model_settings)

if __name__ == "__main__":
    main()<|MERGE_RESOLUTION|>--- conflicted
+++ resolved
@@ -1580,11 +1580,7 @@
     elif document_set is DocumentSet.VALIDATE:
         buckets = range(0xe0, 0xf0)
     else:
-<<<<<<< HEAD
-        buckets = range(0x00, 0x01)
-=======
         buckets = range(0x00, 0xe0)
->>>>>>> 40362254
     buckets = ["%02x" % x for x in buckets]
 
     token_stats = tokenstats_for_pmc_dir(pmc_dir)
