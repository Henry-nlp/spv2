--- conflicted
+++ resolved
@@ -473,11 +473,7 @@
 # Labeling 🏷
 #
 
-<<<<<<< HEAD
-LABELED_TOKENS_VERSION = "10comp"
-=======
-LABELED_TOKENS_VERSION = 10
->>>>>>> d0adebc6
+LABELED_TOKENS_VERSION = "11eval"
 
 _split_words_re = re.compile(r'(\W|\d+)')
 _not_spaces_re = re.compile(r'\S+')
@@ -495,11 +491,7 @@
     labeled_tokens_path = \
         os.path.join(
             bucket_path,
-<<<<<<< HEAD
             "labeled-tokens-%s.h5" % LABELED_TOKENS_VERSION)
-=======
-            "labeled-tokens-v%d.h5" % LABELED_TOKENS_VERSION)
->>>>>>> d0adebc6
     if os.path.exists(labeled_tokens_path):
         return h5py.File(labeled_tokens_path, "r")
 
@@ -830,16 +822,7 @@
         os.rename(temp_labeled_tokens_path, labeled_tokens_path)
         return h5py.File(labeled_tokens_path, "r")
 
-<<<<<<< HEAD
-FEATURIZED_TOKENS_VERSION = "9fssw" # font size & space width
-=======
-
-#
-# Featurizing ⛲
-#
-
-FEATURIZED_TOKENS_VERSION = 5 # improved author labeling
->>>>>>> d0adebc6
+FEATURIZED_TOKENS_VERSION = "10labl"
 
 def featurized_tokens_file(
     bucket_path: str,
@@ -1106,65 +1089,11 @@
     embeddings: CombinedEmbeddings,
     model_settings: settings.ModelSettings
 ):
-    featurized = featurized_tokens_file(
-        bucket_path,
-        token_stats,
-        embeddings,
-        model_settings)
-    # The file has to stay open, because the document we return refers to it, and needs it
-    # to be open. Python's GC will close the file (hopefully).
-
-    for doc_metadata in featurized["doc_metadata"]:
-        doc_metadata = json.loads(doc_metadata)
-        pages = []
-        for page_number, json_page in enumerate(doc_metadata["pages"]):
-            first_token_index = int(json_page["first_token_index"])
-            token_count = int(json_page["token_count"])
-            last_token_index_plus_one = first_token_index + token_count
-
-            pages.append(Page(
-                page_number,
-                float(json_page["dimensions"][0]),
-                float(json_page["dimensions"][1]),
-                tokens = \
-                    featurized["token_text_features"][first_token_index:last_token_index_plus_one, 0],
-                token_hashes = \
-                    featurized["token_hashed_text_features"][first_token_index:last_token_index_plus_one, 0],
-                font_hashes = \
-                    featurized["token_hashed_text_features"][first_token_index:last_token_index_plus_one, 1],
-                numeric_features = \
-                    featurized["token_numeric_features"][first_token_index:last_token_index_plus_one, :],
-                scaled_numeric_features = \
-                    featurized["token_scaled_numeric_features"][first_token_index:last_token_index_plus_one, :],
-                labels = \
-                    featurized["token_labels"][first_token_index:last_token_index_plus_one]
-            ))
-
-        yield Document(
-            doc_metadata["doc_id"],
-            doc_metadata["doc_sha"],
-            trim_punctuation(doc_metadata["gold_title"]),
-            doc_metadata["gold_authors"],
-            pages)
-
-def documents(pmc_dir: str, model_settings: settings.ModelSettings, test=False):
-    if test:
-        buckets = range(0xf0, 0x100)
-    else:
-        buckets = range(0x00, 0xf0)
-    buckets = ["%02x" % x for x in buckets]
-
-    token_stats = TokenStatistics(os.path.join(pmc_dir, "all.tokenstats2.gz"))
-    glove = GloveVectors(model_settings.glove_vectors)
-    embeddings = CombinedEmbeddings(token_stats, glove, model_settings.minimum_token_frequency)
-
-    for bucket in buckets:
-        yield from documents_for_bucket(
-            os.path.join(pmc_dir, bucket),
+        featurized = featurized_tokens_file(
+            bucket_path,
             token_stats,
             embeddings,
             model_settings)
-<<<<<<< HEAD
             # The file has to stay open, because the document we return refers to it, and needs it
             # to be open. Python's GC will close the file (hopefully).
 
@@ -1178,6 +1107,8 @@
 
                 pages.append(Page(
                     page_number,
+                    float(json_page["dimensions"][0]),
+                    float(json_page["dimensions"][1]),
                     tokens = \
                         featurized["token_text_features"][first_token_index:last_token_index_plus_one, 0],
                     token_hashes = \
@@ -1198,7 +1129,24 @@
                 trim_punctuation(doc_metadata["gold_title"]),
                 doc_metadata["gold_authors"],
                 pages)
-=======
+
+def documents(pmc_dir: str, model_settings: settings.ModelSettings, test=False):
+    if test:
+        buckets = range(0xf0, 0x100)
+    else:
+        buckets = range(0x00, 0xf0)
+    buckets = ["%02x" % x for x in buckets]
+
+    token_stats = TokenStatistics(os.path.join(pmc_dir, "all.tokenstats2.gz"))
+    glove = GloveVectors(model_settings.glove_vectors)
+    embeddings = CombinedEmbeddings(token_stats, glove, model_settings.minimum_token_frequency)
+
+    for bucket in buckets:
+        yield from documents_for_bucket(
+            os.path.join(pmc_dir, bucket),
+            token_stats,
+            embeddings,
+            model_settings)
 
 def prepare_bucket(
     bucket_number: str,
@@ -1276,7 +1224,9 @@
                         "1low",
                         "2low",
                         "f_low",
-                        "f_num"
+                        "f_num",
+                        "v_title",
+                        "v_auth"
                     ]),
                     ("numeric_features", page.numeric_features, [
                         "left",
@@ -1405,7 +1355,6 @@
             html_file.write("</body>\n")
             html_file.write("</html>\n")
 
->>>>>>> d0adebc6
 
 def main():
     logging.getLogger().setLevel(logging.DEBUG)
