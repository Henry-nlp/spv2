--- conflicted
+++ resolved
@@ -856,13 +856,12 @@
         os.rename(temp_labeled_tokens_path, labeled_tokens_path)
         return h5py.File(labeled_tokens_path, "r")
 
-<<<<<<< HEAD
 
 #
 # Featurized Tokens 👣
 #
 
-FEATURIZED_TOKENS_VERSION = "13mask"
+FEATURIZED_TOKENS_VERSION = "15tkst"
 
 def make_featurized_tokens_file(
     output_file_name: str,
@@ -892,8 +891,8 @@
         # do tokens
         fn = np.vectorize(embeddings.index_for_token, otypes=[np.uint32])
         text_features[:,0] = fn(lab_token_text_features[:,0])
-            # The CombinedEmbeddings class already adds in the keras mask, so we don't have to do it
-            # here.
+          # The CombinedEmbeddings class already adds in the keras mask, so we don't have to do it
+          # here.
         # do fonts
         fn = np.vectorize(lambda t: mmh3.hash(normalize(t)), otypes=[np.uint32])
         text_features[:,1] = fn(lab_token_text_features[:,1]) % model_settings.font_hash_size
@@ -1053,9 +1052,6 @@
         except FileNotFoundError:
             pass
         raise
-=======
-FEATURIZED_TOKENS_VERSION = "15tkst"
->>>>>>> b9bc41a7
 
 def featurized_tokens_file(
     bucket_path: str,
@@ -1088,7 +1084,6 @@
 
     vision_output = VisionOutput(os.path.join(bucket_path, "vision_output.json"))
 
-<<<<<<< HEAD
     temp_featurized_tokens_path = featurized_tokens_path + ".%d.temp" % os.getpid()
     make_featurized_tokens_file(
         temp_featurized_tokens_path,
@@ -1099,96 +1094,6 @@
         model_settings)
     os.rename(temp_featurized_tokens_path, featurized_tokens_path)
     return h5py.File(featurized_tokens_path, "r")
-=======
-    with labeled_tokens_file(bucket_path) as labeled_tokens:
-        temp_featurized_tokens_path = featurized_tokens_path + ".%d.temp" % os.getpid()
-        featurized_file = h5py.File(temp_featurized_tokens_path, "w-", libver="latest")
-        try:
-            lab_doc_metadata = labeled_tokens["doc_metadata"]
-            lab_token_text_features = labeled_tokens["token_text_features"]
-            lab_token_numeric_features = labeled_tokens["token_numeric_features"]
-
-            # since we don't add or remove pages, we can link to datasets in the original file
-            for name in ["doc_metadata", "token_labels", "token_text_features", "token_numeric_features"]:
-                featurized_file[name] = \
-                    h5py.ExternalLink(os.path.basename(labeled_tokens.filename), "/" + name)
-
-            # hash font and strings
-            # This does all tokens in memory at once. We might have to be clever if that runs out
-            # of memory.
-            text_features = np.zeros(
-                shape=lab_token_text_features.shape,
-                dtype=np.int32)
-            # do tokens
-            fn = np.vectorize(embeddings.index_for_token, otypes=[np.uint32])
-            text_features[:,0] = fn(lab_token_text_features[:,0])
-              # The CombinedEmbeddings class already adds in the keras mask, so we don't have to do
-              # it here.
-            # do fonts
-            fn = np.vectorize(lambda t: mmh3.hash(normalize(t)), otypes=[np.uint32])
-            text_features[:,1] = fn(lab_token_text_features[:,1]) % model_settings.font_hash_size
-            text_features[:,1] += 1  # plus one for keras' masking
-
-            featurized_file.create_dataset(
-                "token_hashed_text_features",
-                lab_token_text_features.shape,
-                dtype=np.uint32,
-                data=text_features,
-                compression="gzip",
-                compression_opts=9)
-
-            # numeric features
-            scaled_numeric_features = featurized_file.create_dataset(
-                "token_scaled_numeric_features",
-                shape=(len(lab_token_text_features), 17),
-                dtype=np.float32,
-                fillvalue=0.0,
-                compression="gzip",
-                compression_opts=9)
-
-            # capitalization features (these are numeric features)
-            #  8: First letter is upper (0.5) or not (-0.5)
-            #  9: Second letter is upper (0.5) or not (-0.5)
-            # 10: Fraction of uppers
-            # 11: First letter is lower (0.5) or not (-0.5)
-            # 12: Second letter is lower (0.5) or not (-0.5)
-            # 13: Fraction of lowers
-            # 14: Fraction of numerics
-            for token_index, token in enumerate(lab_token_text_features[:,0]):
-                scaled_numeric_features[token_index, 8:8+7] = \
-                    stringmatch.capitalization_features(token)
-
-                # The -0.5 offset it applied at the end.
-
-            # sizes and positions (these are also numeric features)
-            for json_metadata in lab_doc_metadata:
-                json_metadata = json.loads(json_metadata)
-
-                # make ordered lists of space widths and font sizes in the document
-                doc_first_token_index = int(json_metadata["pages"][0]["first_token_index"])
-                doc_token_count = 0
-                for json_page in json_metadata["pages"]:
-                    doc_token_count += int(json_page["token_count"])
-
-                font_sizes_in_doc = \
-                    lab_token_numeric_features[doc_first_token_index:doc_first_token_index + doc_token_count, 4]
-                font_sizes_in_doc.sort()
-                font_size_percentiles_in_doc = percentile_function_from_values(font_sizes_in_doc)
-
-                space_widths_in_doc = \
-                    lab_token_numeric_features[doc_first_token_index:doc_first_token_index + doc_token_count, 5]
-                space_widths_in_doc.sort()
-                space_width_percentiles_in_doc = percentile_function_from_values(space_widths_in_doc)
-
-                for page_number, json_page in enumerate(json_metadata["pages"]):
-                    width, height = json_page["dimensions"]
-                    first_token_index = int(json_page["first_token_index"])
-                    token_count = int(json_page["token_count"])
-                    one_past_last_token_index = first_token_index + token_count
-
-                    numeric_features = \
-                        lab_token_numeric_features[first_token_index:one_past_last_token_index,:]
->>>>>>> b9bc41a7
 
 
 #
